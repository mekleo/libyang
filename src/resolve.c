/**
 * @file resolve.c
 * @author Michal Vasko <mvasko@cesnet.cz>
 * @brief libyang resolve functions
 *
 * Copyright (c) 2015 CESNET, z.s.p.o.
 *
 * This source code is licensed under BSD 3-Clause License (the "License").
 * You may not use this file except in compliance with the License.
 * You may obtain a copy of the License at
 *
 *     https://opensource.org/licenses/BSD-3-Clause
 */

#define _GNU_SOURCE

#include <stdlib.h>
#include <assert.h>
#include <string.h>
#include <ctype.h>
#include <limits.h>

#include "libyang.h"
#include "resolve.h"
#include "common.h"
#include "xpath.h"
#include "parser.h"
#include "parser_yang.h"
#include "xml_internal.h"
#include "dict_private.h"
#include "tree_internal.h"

int
parse_range_dec64(const char **str_num, uint8_t dig, int64_t *num)
{
    const char *ptr;
    int minus = 0;
    int64_t ret = 0;
    int8_t str_exp, str_dig = -1;

    ptr = *str_num;

    if (ptr[0] == '-') {
        minus = 1;
        ++ptr;
    }

    if (!isdigit(ptr[0])) {
        /* there must be at least one */
        return 1;
    }

    for (str_exp = 0; isdigit(ptr[0]) || ((ptr[0] == '.') && (str_dig < 0)); ++ptr) {
        if (str_exp > 18) {
            return 1;
        }

        if (ptr[0] == '.') {
            if (ptr[1] == '.') {
                /* it's the next interval */
                break;
            }
            ++str_dig;
        } else {
            ret = ret * 10 + (ptr[0] - 48);
            if (str_dig > -1) {
                ++str_dig;
            }
            ++str_exp;
        }
    }
    if (str_dig == 0) {
        /* no digits after '.' */
        return 1;
    } else if (str_dig == -1) {
        /* there are 0 numbers after the floating point */
        str_dig = 0;
    }

    /* it's parsed, now adjust the number based on fraction-digits, if needed */
    if (str_dig < dig) {
        if ((str_exp - 1) + (dig - str_dig) > 18) {
            return 1;
        }
        ret *= dec_pow(dig - str_dig);
    }
    if (str_dig > dig) {
        return 1;
    }

    if (minus) {
        ret *= -1;
    }
    *str_num = ptr;
    *num = ret;

    return 0;
}

/**
 * @brief Parse an identifier.
 *
 * ;; An identifier MUST NOT start with (('X'|'x') ('M'|'m') ('L'|'l'))
 * identifier          = (ALPHA / "_")
 *                       *(ALPHA / DIGIT / "_" / "-" / ".")
 *
 * @param[in] id Identifier to use.
 *
 * @return Number of characters successfully parsed.
 */
int
parse_identifier(const char *id)
{
    int parsed = 0;

    assert(id);

    if (!isalpha(id[0]) && (id[0] != '_')) {
        return -parsed;
    }

    ++parsed;
    ++id;

    while (isalnum(id[0]) || (id[0] == '_') || (id[0] == '-') || (id[0] == '.')) {
        ++parsed;
        ++id;
    }

    return parsed;
}

/**
 * @brief Parse a node-identifier.
 *
 * node-identifier     = [module-name ":"] identifier
 *
 * @param[in] id Identifier to use.
 * @param[out] mod_name Points to the module name, NULL if there is not any.
 * @param[out] mod_name_len Length of the module name, 0 if there is not any.
 * @param[out] name Points to the node name.
 * @param[out] nam_len Length of the node name.
 *
 * @return Number of characters successfully parsed,
 *         positive on success, negative on failure.
 */
static int
parse_node_identifier(const char *id, const char **mod_name, int *mod_name_len, const char **name, int *nam_len)
{
    int parsed = 0, ret;

    assert(id);
    if (mod_name) {
        *mod_name = NULL;
    }
    if (mod_name_len) {
        *mod_name_len = 0;
    }
    if (name) {
        *name = NULL;
    }
    if (nam_len) {
        *nam_len = 0;
    }

    if ((ret = parse_identifier(id)) < 1) {
        return ret;
    }

    if (mod_name) {
        *mod_name = id;
    }
    if (mod_name_len) {
        *mod_name_len = ret;
    }

    parsed += ret;
    id += ret;

    /* there is prefix */
    if (id[0] == ':') {
        ++parsed;
        ++id;

    /* there isn't */
    } else {
        if (name && mod_name) {
            *name = *mod_name;
        }
        if (mod_name) {
            *mod_name = NULL;
        }

        if (nam_len && mod_name_len) {
            *nam_len = *mod_name_len;
        }
        if (mod_name_len) {
            *mod_name_len = 0;
        }

        return parsed;
    }

    /* identifier (node name) */
    if ((ret = parse_identifier(id)) < 1) {
        return -parsed+ret;
    }

    if (name) {
        *name = id;
    }
    if (nam_len) {
        *nam_len = ret;
    }

    return parsed+ret;
}

/**
 * @brief Parse a path-predicate (leafref).
 *
 * path-predicate      = "[" *WSP path-equality-expr *WSP "]"
 * path-equality-expr  = node-identifier *WSP "=" *WSP path-key-expr
 *
 * @param[in] id Identifier to use.
 * @param[out] prefix Points to the prefix, NULL if there is not any.
 * @param[out] pref_len Length of the prefix, 0 if there is not any.
 * @param[out] name Points to the node name.
 * @param[out] nam_len Length of the node name.
 * @param[out] path_key_expr Points to the path-key-expr.
 * @param[out] pke_len Length of the path-key-expr.
 * @param[out] has_predicate Flag to mark whether there is another predicate following.
 *
 * @return Number of characters successfully parsed,
 *         positive on success, negative on failure.
 */
static int
parse_path_predicate(const char *id, const char **prefix, int *pref_len, const char **name, int *nam_len,
                     const char **path_key_expr, int *pke_len, int *has_predicate)
{
    const char *ptr;
    int parsed = 0, ret;

    assert(id);
    if (prefix) {
        *prefix = NULL;
    }
    if (pref_len) {
        *pref_len = 0;
    }
    if (name) {
        *name = NULL;
    }
    if (nam_len) {
        *nam_len = 0;
    }
    if (path_key_expr) {
        *path_key_expr = NULL;
    }
    if (pke_len) {
        *pke_len = 0;
    }
    if (has_predicate) {
        *has_predicate = 0;
    }

    if (id[0] != '[') {
        return -parsed;
    }

    ++parsed;
    ++id;

    while (isspace(id[0])) {
        ++parsed;
        ++id;
    }

    if ((ret = parse_node_identifier(id, prefix, pref_len, name, nam_len)) < 1) {
        return -parsed+ret;
    }

    parsed += ret;
    id += ret;

    while (isspace(id[0])) {
        ++parsed;
        ++id;
    }

    if (id[0] != '=') {
        return -parsed;
    }

    ++parsed;
    ++id;

    while (isspace(id[0])) {
        ++parsed;
        ++id;
    }

    if ((ptr = strchr(id, ']')) == NULL) {
        return -parsed;
    }

    --ptr;
    while (isspace(ptr[0])) {
        --ptr;
    }
    ++ptr;

    ret = ptr-id;
    if (path_key_expr) {
        *path_key_expr = id;
    }
    if (pke_len) {
        *pke_len = ret;
    }

    parsed += ret;
    id += ret;

    while (isspace(id[0])) {
        ++parsed;
        ++id;
    }

    assert(id[0] == ']');

    if (id[1] == '[') {
        *has_predicate = 1;
    }

    return parsed+1;
}

/**
 * @brief Parse a path-key-expr (leafref). First call parses "current()", all
 *        the ".." and the first node-identifier, other calls parse a single
 *        node-identifier each.
 *
 * path-key-expr       = current-function-invocation *WSP "/" *WSP
 *                       rel-path-keyexpr
 * rel-path-keyexpr    = 1*(".." *WSP "/" *WSP)
 *                       *(node-identifier *WSP "/" *WSP)
 *                       node-identifier
 *
 * @param[in] id Identifier to use.
 * @param[out] prefix Points to the prefix, NULL if there is not any.
 * @param[out] pref_len Length of the prefix, 0 if there is not any.
 * @param[out] name Points to the node name.
 * @param[out] nam_len Length of the node name.
 * @param[out] parent_times Number of ".." in the path. Must be 0 on the first call,
 *                          must not be changed between consecutive calls.
 * @return Number of characters successfully parsed,
 *         positive on success, negative on failure.
 */
static int
parse_path_key_expr(const char *id, const char **prefix, int *pref_len, const char **name, int *nam_len,
                    int *parent_times)
{
    int parsed = 0, ret, par_times = 0;

    assert(id);
    assert(parent_times);
    if (prefix) {
        *prefix = NULL;
    }
    if (pref_len) {
        *pref_len = 0;
    }
    if (name) {
        *name = NULL;
    }
    if (nam_len) {
        *nam_len = 0;
    }

    if (!*parent_times) {
        /* current-function-invocation *WSP "/" *WSP rel-path-keyexpr */
        if (strncmp(id, "current()", 9)) {
            return -parsed;
        }

        parsed += 9;
        id += 9;

        while (isspace(id[0])) {
            ++parsed;
            ++id;
        }

        if (id[0] != '/') {
            return -parsed;
        }

        ++parsed;
        ++id;

        while (isspace(id[0])) {
            ++parsed;
            ++id;
        }

        /* rel-path-keyexpr */
        if (strncmp(id, "..", 2)) {
            return -parsed;
        }
        ++par_times;

        parsed += 2;
        id += 2;

        while (isspace(id[0])) {
            ++parsed;
            ++id;
        }
    }

    /* 1*(".." *WSP "/" *WSP) *(node-identifier *WSP "/" *WSP) node-identifier
     *
     * first parent reference with whitespaces already parsed
     */
    if (id[0] != '/') {
        return -parsed;
    }

    ++parsed;
    ++id;

    while (isspace(id[0])) {
        ++parsed;
        ++id;
    }

    while (!strncmp(id, "..", 2) && !*parent_times) {
        ++par_times;

        parsed += 2;
        id += 2;

        while (isspace(id[0])) {
            ++parsed;
            ++id;
        }

        if (id[0] != '/') {
            return -parsed;
        }

        ++parsed;
        ++id;

        while (isspace(id[0])) {
            ++parsed;
            ++id;
        }
    }

    if (!*parent_times) {
        *parent_times = par_times;
    }

    /* all parent references must be parsed at this point */
    if ((ret = parse_node_identifier(id, prefix, pref_len, name, nam_len)) < 1) {
        return -parsed+ret;
    }

    parsed += ret;
    id += ret;

    return parsed;
}

/**
 * @brief Parse path-arg (leafref).
 *
 * path-arg            = absolute-path / relative-path
 * absolute-path       = 1*("/" (node-identifier *path-predicate))
 * relative-path       = 1*(".." "/") descendant-path
 *
 * @param[in] id Identifier to use.
 * @param[out] prefix Points to the prefix, NULL if there is not any.
 * @param[out] pref_len Length of the prefix, 0 if there is not any.
 * @param[out] name Points to the node name.
 * @param[out] nam_len Length of the node name.
 * @param[out] parent_times Number of ".." in the path. Must be 0 on the first call,
 *                          must not be changed between consecutive calls. -1 if the
 *                          path is relative.
 * @param[out] has_predicate Flag to mark whether there is a predicate specified.
 *
 * @return Number of characters successfully parsed,
 *         positive on success, negative on failure.
 */
static int
parse_path_arg(const char *id, const char **prefix, int *pref_len, const char **name, int *nam_len, int *parent_times,
               int *has_predicate)
{
    int parsed = 0, ret, par_times = 0;

    assert(id);
    assert(parent_times);
    if (prefix) {
        *prefix = NULL;
    }
    if (pref_len) {
        *pref_len = 0;
    }
    if (name) {
        *name = NULL;
    }
    if (nam_len) {
        *nam_len = 0;
    }
    if (has_predicate) {
        *has_predicate = 0;
    }

    if (!*parent_times && !strncmp(id, "..", 2)) {
        ++par_times;

        parsed += 2;
        id += 2;

        while (!strncmp(id, "/..", 3)) {
            ++par_times;

            parsed += 3;
            id += 3;
        }
    }

    if (!*parent_times) {
        if (par_times) {
            *parent_times = par_times;
        } else {
            *parent_times = -1;
        }
    }

    if (id[0] != '/') {
        return -parsed;
    }

    /* skip '/' */
    ++parsed;
    ++id;

    /* node-identifier ([prefix:]identifier) */
    if ((ret = parse_node_identifier(id, prefix, pref_len, name, nam_len)) < 1) {
        return -parsed-ret;
    }

    parsed += ret;
    id += ret;

    /* there is no predicate */
    if ((id[0] == '/') || !id[0]) {
        return parsed;
    } else if (id[0] != '[') {
        return -parsed;
    }

    if (has_predicate) {
        *has_predicate = 1;
    }

    return parsed;
}

/**
 * @brief Parse instance-identifier in JSON data format. That means that prefixes
 *        (which are mandatory for every node-identifier) are actually model names.
 *
 * instance-identifier = 1*("/" (node-identifier *predicate))
 *
 * @param[in] id Identifier to use.
 * @param[out] model Points to the model name.
 * @param[out] mod_len Length of the model name.
 * @param[out] name Points to the node name.
 * @param[out] nam_len Length of the node name.
 * @param[out] has_predicate Flag to mark whether there is a predicate specified.
 *
 * @return Number of characters successfully parsed,
 *         positive on success, negative on failure.
 */
static int
parse_instance_identifier(const char *id, const char **model, int *mod_len, const char **name, int *nam_len,
                          int *has_predicate)
{
    int parsed = 0, ret;

    if (has_predicate) {
        *has_predicate = 0;
    }

    if (id[0] != '/') {
        return -parsed;
    }

    ++parsed;
    ++id;

    if ((ret = parse_identifier(id)) < 1) {
        return ret;
    }

    *model = id;
    *mod_len = ret;

    parsed += ret;
    id += ret;

    if (id[0] != ':') {
        return -parsed;
    }

    ++parsed;
    ++id;

    if ((ret = parse_identifier(id)) < 1) {
        return ret;
    }

    *name = id;
    *nam_len = ret;

    parsed += ret;
    id += ret;

    if (id[0] == '[' && has_predicate) {
        *has_predicate = 1;
    }

    return parsed;
}

/**
 * @brief Parse predicate (instance-identifier) in JSON data format. That means that prefixes
 *        (which are mandatory) are actually model names.
 *
 * predicate           = "[" *WSP (predicate-expr / pos) *WSP "]"
 * predicate-expr      = (node-identifier / ".") *WSP "=" *WSP
 *                       ((DQUOTE string DQUOTE) /
 *                        (SQUOTE string SQUOTE))
 * pos                 = non-negative-integer-value
 *
 * @param[in] id Identifier to use.
 * @param[out] model Points to the model name.
 * @param[out] mod_len Length of the model name.
 * @param[out] name Points to the node name. Can be identifier (from node-identifier), "." or pos.
 * @param[out] nam_len Length of the node name.
 * @param[out] value Value the node-identifier must have (string from the grammar),
 *                   NULL if there is not any.
 * @param[out] val_len Length of the value, 0 if there is not any.
 * @param[out] has_predicate Flag to mark whether there is a predicate specified.
 *
 * @return Number of characters successfully parsed,
 *         positive on success, negative on failure.
 */
static int
parse_predicate(const char *id, const char **model, int *mod_len, const char **name, int *nam_len,
                const char **value, int *val_len, int *has_predicate)
{
    const char *ptr;
    int parsed = 0, ret;
    char quote;

    assert(id);
    if (model) {
        *model = NULL;
    }
    if (mod_len) {
        *mod_len = 0;
    }
    if (name) {
        *name = NULL;
    }
    if (nam_len) {
        *nam_len = 0;
    }
    if (value) {
        *value = NULL;
    }
    if (val_len) {
        *val_len = 0;
    }
    if (has_predicate) {
        *has_predicate = 0;
    }

    if (id[0] != '[') {
        return -parsed;
    }

    ++parsed;
    ++id;

    while (isspace(id[0])) {
        ++parsed;
        ++id;
    }

    /* pos */
    if (isdigit(id[0])) {
        if (name) {
            *name = id;
        }

        if (id[0] == '0') {
            return -parsed;
        }

        while (isdigit(id[0])) {
            ++parsed;
            ++id;
        }

        if (nam_len) {
            *nam_len = id-(*name);
        }

    /* "." or node-identifier */
    } else {
        if (id[0] == '.') {
            if (name) {
                *name = id;
            }
            if (nam_len) {
                *nam_len = 1;
            }

            ++parsed;
            ++id;

        } else {
            if ((ret = parse_node_identifier(id, model, mod_len, name, nam_len)) < 1) {
                return -parsed+ret;
            } else if (model && !*model) {
                return -parsed;
            }

            parsed += ret;
            id += ret;
        }

        while (isspace(id[0])) {
            ++parsed;
            ++id;
        }

        if (id[0] != '=') {
            return -parsed;
        }

        ++parsed;
        ++id;

        while (isspace(id[0])) {
            ++parsed;
            ++id;
        }

        /* ((DQUOTE string DQUOTE) / (SQUOTE string SQUOTE)) */
        if ((id[0] == '\"') || (id[0] == '\'')) {
            quote = id[0];

            ++parsed;
            ++id;

            if ((ptr = strchr(id, quote)) == NULL) {
                return -parsed;
            }
            ret = ptr-id;

            if (value) {
                *value = id;
            }
            if (val_len) {
                *val_len = ret;
            }

            parsed += ret+1;
            id += ret+1;
        } else {
            return -parsed;
        }
    }

    while (isspace(id[0])) {
        ++parsed;
        ++id;
    }

    if (id[0] != ']') {
        return -parsed;
    }

    ++parsed;
    ++id;

    if ((id[0] == '[') && has_predicate) {
        *has_predicate = 1;
    }

    return parsed;
}

/**
 * @brief Parse schema-nodeid.
 *
 * schema-nodeid       = absolute-schema-nodeid /
 *                       descendant-schema-nodeid
 * absolute-schema-nodeid = 1*("/" node-identifier)
 * descendant-schema-nodeid = ["." "/"]
 *                       node-identifier
 *                       absolute-schema-nodeid
 *
 * @param[in] id Identifier to use.
 * @param[out] mod_name Points to the module name, NULL if there is not any.
 * @param[out] mod_name_len Length of the module name, 0 if there is not any.
 * @param[out] name Points to the node name.
 * @param[out] nam_len Length of the node name.
 * @param[out] is_relative Flag to mark whether the nodeid is absolute or descendant. Must be -1
 *                         on the first call, must not be changed between consecutive calls.
 * @param[out] has_predicate Flag to mark whether there is a predicate specified. It cannot be
 *                           based on the grammar, in those cases use NULL.
 *
 * @return Number of characters successfully parsed,
 *         positive on success, negative on failure.
 */
int
parse_schema_nodeid(const char *id, const char **mod_name, int *mod_name_len, const char **name, int *nam_len,
                    int *is_relative, int *has_predicate)
{
    int parsed = 0, ret;

    assert(id);
    assert(is_relative);
    if (mod_name) {
        *mod_name = NULL;
    }
    if (mod_name_len) {
        *mod_name_len = 0;
    }
    if (name) {
        *name = NULL;
    }
    if (nam_len) {
        *nam_len = 0;
    }
    if (has_predicate) {
        *has_predicate = 0;
    }

    if (id[0] != '/') {
        if (*is_relative != -1) {
            return -parsed;
        } else {
            *is_relative = 1;
        }
        if (!strncmp(id, "./", 2)) {
            parsed += 2;
            id += 2;
        }
    } else {
        if (*is_relative == -1) {
            *is_relative = 0;
        }
        ++parsed;
        ++id;
    }

    if ((ret = parse_node_identifier(id, mod_name, mod_name_len, name, nam_len)) < 1) {
        return -parsed+ret;
    }

    parsed += ret;
    id += ret;

    if ((id[0] == '[') && has_predicate) {
        *has_predicate = 1;
    }

    return parsed;
}

/**
 * @brief Parse schema predicate (special format internally used).
 *
 * predicate           = "[" *WSP predicate-expr *WSP "]"
 * predicate-expr      = "." / identifier / key-with-value
 * key-with-value      = identifier *WSP "=" *WSP
 *                       ((DQUOTE string DQUOTE) /
 *                        (SQUOTE string SQUOTE))
 *
 * @param[in] id Identifier to use.
 * @param[out] name Points to the list key name.
 * @param[out] nam_len Length of \p name.
 * @param[out] value Points to the key value. If specified, key-with-value is expected.
 * @param[out] val_len Length of \p value.
 * @param[out] has_predicate Flag to mark whether there is another predicate specified.
 */
int
parse_schema_json_predicate(const char *id, const char **name, int *nam_len, const char **value, int *val_len,
                            int *has_predicate)
{
    const char *ptr;
    int parsed = 0, ret;
    char quote;

    assert(id);
    if (name) {
        *name = NULL;
    }
    if (nam_len) {
        *nam_len = 0;
    }
    if (value) {
        *value = NULL;
    }
    if (val_len) {
        *val_len = 0;
    }
    if (has_predicate) {
        *has_predicate = 0;
    }

    if (id[0] != '[') {
        return -parsed;
    }

    ++parsed;
    ++id;

    while (isspace(id[0])) {
        ++parsed;
        ++id;
    }

    /* identifier */
    if (id[0] == '.') {
        ret = 1;
    } else if ((ret = parse_identifier(id)) < 1) {
        return -parsed + ret;
    }
    if (name) {
        *name = id;
    }
    if (nam_len) {
        *nam_len = ret;
    }

    parsed += ret;
    id += ret;

    while (isspace(id[0])) {
        ++parsed;
        ++id;
    }

    /* there is value as well */
    if (id[0] == '=') {
        ++parsed;
        ++id;

        while (isspace(id[0])) {
            ++parsed;
            ++id;
        }

        /* ((DQUOTE string DQUOTE) / (SQUOTE string SQUOTE)) */
        if ((id[0] == '\"') || (id[0] == '\'')) {
            quote = id[0];

            ++parsed;
            ++id;

            if ((ptr = strchr(id, quote)) == NULL) {
                return -parsed;
            }
            ret = ptr - id;

            if (value) {
                *value = id;
            }
            if (val_len) {
                *val_len = ret;
            }

            parsed += ret + 1;
            id += ret + 1;
        } else {
            return -parsed;
        }

        while (isspace(id[0])) {
            ++parsed;
            ++id;
        }
    } else if (value) {
        /* if value was expected, it's mandatory */
        return -parsed;
    }

    if (id[0] != ']') {
        return -parsed;
    }

    ++parsed;
    ++id;

    if ((id[0] == '[') && has_predicate) {
        *has_predicate = 1;
    }

    return parsed;
}

/**
 * @brief Resolve (find) a feature definition. Logs directly.
 *
 * @param[in] feat_name Feature name to resolve.
 * @param[in] len Length of \p feat_name.
 * @param[in] node Node with the if-feature expression.
 * @param[out] feature Pointer to be set to point to the feature definition, if feature not found
 * (return code 1), the pointer is untouched.
 *
 * @return 0 on success, 1 on forward reference, -1 on error.
 */
static int
resolve_feature(const char *feat_name, uint16_t len, const struct lys_node *node, struct lys_feature **feature)
{
    char *str;
    const char *mod_name, *name;
    int mod_name_len, nam_len, i, j;
    const struct lys_module *module;

    assert(feature);

    /* check prefix */
    if ((i = parse_node_identifier(feat_name, &mod_name, &mod_name_len, &name, &nam_len)) < 1) {
        LOGVAL(LYE_INCHAR, LY_VLOG_NONE, NULL, feat_name[-i], &feat_name[-i]);
        return -1;
    }

    module = lys_get_import_module(lys_node_module(node), NULL, 0, mod_name, mod_name_len);
    if (!module) {
        /* identity refers unknown data model */
        LOGVAL(LYE_INMOD_LEN, LY_VLOG_NONE, NULL, mod_name_len, mod_name);
        return -1;
    }

    if (module != node->module && module == lys_node_module(node)) {
        /* first, try to search directly in submodule where the feature was mentioned */
        for (j = 0; j < node->module->features_size; j++) {
            if (!strncmp(name, node->module->features[j].name, nam_len) && !node->module->features[j].name[nam_len]) {
                /* check status */
                if (lyp_check_status(node->flags, lys_node_module(node), node->name, node->module->features[j].flags,
                                     node->module->features[j].module, node->module->features[j].name, NULL)) {
                    return -1;
                }
                *feature = &node->module->features[j];
                return 0;
            }
        }
    }

    /* search in the identified module ... */
    for (j = 0; j < module->features_size; j++) {
        if (!strncmp(name, module->features[j].name, nam_len) && !module->features[j].name[nam_len]) {
            /* check status */
            if (lyp_check_status(node->flags, lys_node_module(node), node->name, module->features[j].flags,
                                 module->features[j].module, module->features[j].name, NULL)) {
                return -1;
            }
            *feature = &module->features[j];
            return 0;
        }
    }
    /* ... and all its submodules */
    for (i = 0; i < module->inc_size; i++) {
        if (!module->inc[i].submodule) {
            /* not yet resolved */
            continue;
        }
        for (j = 0; j < module->inc[i].submodule->features_size; j++) {
            if (!strncmp(name, module->inc[i].submodule->features[j].name, nam_len)
                    && !module->inc[i].submodule->features[j].name[nam_len]) {
                /* check status */
                if (lyp_check_status(node->flags, lys_node_module(node), node->name,
                                     module->inc[i].submodule->features[j].flags,
                                     module->inc[i].submodule->features[j].module,
                                     module->inc[i].submodule->features[j].name, NULL)) {
                    return -1;
                }
                *feature = &module->inc[i].submodule->features[j];
                return 0;
            }
        }
    }

    /* not found */
    str = strndup(feat_name, len);
    LOGVAL(LYE_INRESOLV, LY_VLOG_NONE, NULL, "feature", str);
    free(str);
    return 1;
}

/*
 * @return
 *  -  1 if enabled
 *  -  0 if disabled
 *  - -1 if not usable by its if-feature expression
 */
static int
resolve_feature_value(const struct lys_feature *feat)
{
    int i;

    for (i = 0; i < feat->iffeature_size; i++) {
        if (!resolve_iffeature(&feat->iffeature[i])) {
            return -1;
        }
    }

    return feat->flags & LYS_FENABLED ? 1 : 0;
}

static int
resolve_iffeature_recursive(struct lys_iffeature *expr, int *index_e, int *index_f)
{
    uint8_t op;
    int rc, a, b;

    op = iff_getop(expr->expr, *index_e);
    (*index_e)++;

    switch (op) {
    case LYS_IFF_F:
        /* resolve feature */
        return resolve_feature_value(expr->features[(*index_f)++]);
    case LYS_IFF_NOT:
        rc = resolve_iffeature_recursive(expr, index_e, index_f);
        if (rc == -1) {
            /* one of the referenced feature is hidden by its if-feature,
             * so this if-feature expression is always false */
            return -1;
        } else {
            /* invert result */
            return rc ? 0 : 1;
        }
    case LYS_IFF_AND:
    case LYS_IFF_OR:
        a = resolve_iffeature_recursive(expr, index_e, index_f);
        b = resolve_iffeature_recursive(expr, index_e, index_f);
        if (a == -1 || b == -1) {
            /* one of the referenced feature is hidden by its if-feature,
             * so this if-feature expression is always false */
            return -1;
        } else if (op == LYS_IFF_AND) {
            return a && b;
        } else { /* LYS_IFF_OR */
            return a || b;
        }
    }

    return -1;
}

int
resolve_iffeature(struct lys_iffeature *expr)
{
    int rc = -1;
    int index_e = 0, index_f = 0;

    if (expr->expr) {
        rc = resolve_iffeature_recursive(expr, &index_e, &index_f);
    }
    return (rc == 1) ? 1 : 0;
}

struct iff_stack {
    int size;
    int index;     /* first empty item */
    uint8_t *stack;
};

static int
iff_stack_push(struct iff_stack *stack, uint8_t value)
{
    if (stack->index == stack->size) {
        stack->size += 4;
        stack->stack = ly_realloc(stack->stack, stack->size * sizeof *stack->stack);
        if (!stack->stack) {
            LOGMEM;
            stack->size = 0;
            return EXIT_FAILURE;
        }
    }

    stack->stack[stack->index++] = value;
    return EXIT_SUCCESS;
}

static uint8_t
iff_stack_pop(struct iff_stack *stack)
{
    stack->index--;
    return stack->stack[stack->index];
}

static void
iff_stack_clean(struct iff_stack *stack)
{
    stack->size = 0;
    free(stack->stack);
}

static void
iff_setop(uint8_t *list, uint8_t op, int pos)
{
    uint8_t *item;
    uint8_t mask = 3;

    assert(pos >= 0);
    assert(op <= 3); /* max 2 bits */

    item = &list[pos / 4];
    mask = mask << 2 * (pos % 4);
    *item = (*item) & ~mask;
    *item = (*item) | (op << 2 * (pos % 4));
}

uint8_t
iff_getop(uint8_t *list, int pos)
{
    uint8_t *item;
    uint8_t mask = 3, result;

    assert(pos >= 0);

    item = &list[pos / 4];
    result = (*item) & (mask << 2 * (pos % 4));
    return result >> 2 * (pos % 4);
}

#define LYS_IFF_LP 0x04 /* ( */
#define LYS_IFF_RP 0x08 /* ) */

/* internal structure for passing data for UNRES_IFFEAT */
struct unres_iffeat_data {
    struct lys_node *node;
    const char *fname;
};

void
resolve_iffeature_getsizes(struct lys_iffeature *iffeat, unsigned int *expr_size, unsigned int *feat_size)
{
    unsigned int e = 0, f = 0, r = 0;
    uint8_t op;

    assert(iffeat);

    if (!iffeat->expr) {
        goto result;
    }

    do {
        op = iff_getop(iffeat->expr, e++);
        switch (op) {
        case LYS_IFF_NOT:
            if (!r) {
                r += 1;
            }
            break;
        case LYS_IFF_AND:
        case LYS_IFF_OR:
            if (!r) {
                r += 2;
            } else {
                r += 1;
            }
            break;
        case LYS_IFF_F:
            f++;
            if (r) {
                r--;
            }
            break;
        }
    } while(r);

result:
    if (expr_size) {
        *expr_size = e;
    }
    if (feat_size) {
        *feat_size = f;
    }
}

int
resolve_iffeature_compile(struct lys_iffeature *iffeat_expr, const char *value, struct lys_node *node,
                          struct unres_schema *unres)
{
    const char *c = value;
    int r, rc = EXIT_FAILURE;
    int i, j, last_not, checkversion = 0;
    unsigned int f_size = 0, expr_size = 0, f_exp = 1;
    uint8_t op;
    struct iff_stack stack = {0, 0, NULL};
    struct unres_iffeat_data *iff_data;

    assert(c);

    if (isspace(c[0])) {
        LOGVAL(LYE_INCHAR, LY_VLOG_NONE, NULL, c[0], c);
        return EXIT_FAILURE;
    }

    /* pre-parse the expression to get sizes for arrays, also do some syntax checks of the expression */
    for (i = j = last_not = 0; c[i]; i++) {
        if (c[i] == '(') {
            checkversion = 1;
            j++;
            continue;
        } else if (c[i] == ')') {
            j--;
            continue;
        } else if (isspace(c[i])) {
            continue;
        }

        if (!strncmp(&c[i], "not", r = 3) || !strncmp(&c[i], "and", r = 3) || !strncmp(&c[i], "or", r = 2)) {
            if (c[i + r] == '\0') {
                LOGVAL(LYE_INARG, LY_VLOG_NONE, NULL, value, "if-feature");
                return EXIT_FAILURE;
            } else if (!isspace(c[i + r])) {
                /* feature name starting with the not/and/or */
                last_not = 0;
                f_size++;
            } else if (c[i] == 'n') { /* not operation */
                if (last_not) {
                    /* double not */
                    expr_size = expr_size - 2;
                    last_not = 0;
                } else {
                    last_not = 1;
                }
            } else { /* and, or */
                f_exp++;
                /* not a not operation */
                last_not = 0;
            }
            i += r;
        } else {
            f_size++;
            last_not = 0;
        }
        expr_size++;

        while (!isspace(c[i])) {
            if (!c[i] || c[i] == ')') {
                i--;
                break;
            }
            i++;
        }
    }
    if (j || f_exp != f_size) {
        /* not matching count of ( and ) */
        LOGVAL(LYE_INARG, LY_VLOG_NONE, NULL, value, "if-feature");
        return EXIT_FAILURE;
    }

    if (checkversion || expr_size > 1) {
        /* check that we have 1.1 module */
        if (node->module->version != 2) {
            LOGVAL(LYE_INARG, LY_VLOG_NONE, NULL, value, "if-feature");
            LOGVAL(LYE_SPEC, LY_VLOG_NONE, NULL, "YANG 1.1 if-feature expression found in 1.0 module.");
            return EXIT_FAILURE;
        }
    }

    /* allocate the memory */
    iffeat_expr->expr = calloc((j = (expr_size / 4) + ((expr_size % 4) ? 1 : 0)), sizeof *iffeat_expr->expr);
    iffeat_expr->features = calloc(f_size, sizeof *iffeat_expr->features);
    stack.size = expr_size;
    stack.stack = malloc(expr_size * sizeof *stack.stack);
    if (!stack.stack || !iffeat_expr->expr || !iffeat_expr->features) {
        LOGMEM;
        goto error;
    }
    f_size--; expr_size--; /* used as indexes from now */

    for (i--; i >= 0; i--) {
        if (c[i] == ')') {
            /* push it on stack */
            iff_stack_push(&stack, LYS_IFF_RP);
            continue;
        } else if (c[i] == '(') {
            /* pop from the stack into result all operators until ) */
            while((op = iff_stack_pop(&stack)) != LYS_IFF_RP) {
                iff_setop(iffeat_expr->expr, op, expr_size--);
            }
            continue;
        } else if (isspace(c[i])) {
            continue;
        }

        /* end operator or operand -> find beginning and get what is it */
        j = i + 1;
        while (i >= 0 && !isspace(c[i]) && c[i] != '(') {
            i--;
        }
        i++; /* get back by one step */

        if (!strncmp(&c[i], "not ", 4)) {
            if (stack.index && stack.stack[stack.index - 1] == LYS_IFF_NOT) {
                /* double not */
                iff_stack_pop(&stack);
            } else {
                /* not has the highest priority, so do not pop from the stack
                 * as in case of AND and OR */
                iff_stack_push(&stack, LYS_IFF_NOT);
            }
        } else if (!strncmp(&c[i], "and ", 4)) {
            /* as for OR - pop from the stack all operators with the same or higher
             * priority and store them to the result, then push the AND to the stack */
            while (stack.index && stack.stack[stack.index - 1] <= LYS_IFF_AND) {
                op = iff_stack_pop(&stack);
                iff_setop(iffeat_expr->expr, op, expr_size--);
            }
            iff_stack_push(&stack, LYS_IFF_AND);
        } else if (!strncmp(&c[i], "or ", 3)) {
            while (stack.index && stack.stack[stack.index - 1] <= LYS_IFF_OR) {
                op = iff_stack_pop(&stack);
                iff_setop(iffeat_expr->expr, op, expr_size--);
            }
            iff_stack_push(&stack, LYS_IFF_OR);
        } else {
            /* feature name, length is j - i */

            /* add it to the result */
            iff_setop(iffeat_expr->expr, LYS_IFF_F, expr_size--);

            /* now get the link to the feature definition. Since it can be
             * forward referenced, we have to keep the feature name in auxiliary
             * structure passed into unres */
            iff_data = malloc(sizeof *iff_data);
            iff_data->node = node;
            iff_data->fname = lydict_insert(node->module->ctx, &c[i], j - i);
            r = unres_schema_add_node(node->module, unres, &iffeat_expr->features[f_size], UNRES_IFFEAT,
                                      (struct lys_node *)iff_data);
            f_size--;

            if (r == -1) {
                free(iff_data);
                goto error;
            }
        }
    }
    while (stack.index) {
        op = iff_stack_pop(&stack);
        iff_setop(iffeat_expr->expr, op, expr_size--);
    }

    if (++expr_size || ++f_size) {
        /* not all expected operators and operands found */
        LOGVAL(LYE_INARG, LY_VLOG_NONE, NULL, value, "if-feature");
        rc = EXIT_FAILURE;
    } else {
        rc = EXIT_SUCCESS;
    }

error:
    /* cleanup */
    iff_stack_clean(&stack);

    return rc;
}

/**
 * @brief Resolve (find) a data node based on a schema-nodeid.
 *
 * Used for resolving unique statements - so id is expected to be relative and local (without reference to a different
 * module).
 *
 */
struct lyd_node *
resolve_data_descendant_schema_nodeid(const char *nodeid, struct lyd_node *start)
{
    char *str, *token, *p;
    struct lyd_node *result = NULL, *iter;
    const struct lys_node *schema = NULL;
    int shorthand = 0;

    assert(nodeid && start);

    if (nodeid[0] == '/') {
        return NULL;
    }

    str = p = strdup(nodeid);
    if (!str) {
        LOGMEM;
        return NULL;
    }

    while (p) {
        token = p;
        p = strchr(p, '/');
        if (p) {
            *p = '\0';
            p++;
        }

        if (p) {
            /* inner node */
            if (resolve_descendant_schema_nodeid(token, schema ? schema->child : start->schema,
                                                 LYS_CONTAINER | LYS_CHOICE | LYS_CASE | LYS_LEAF, 0, 0, &schema)
                    || !schema) {
                result = NULL;
                break;
            }

            if (schema->nodetype & (LYS_CHOICE | LYS_CASE)) {
                continue;
            } else if (lys_parent(schema)->nodetype == LYS_CHOICE) {
                /* shorthand case */
                if (!shorthand) {
                    shorthand = 1;
                    schema = lys_parent(schema);
                    continue;
                } else {
                    shorthand = 0;
                    if (schema->nodetype == LYS_LEAF) {
                        /* should not be here, since we have leaf, which is not a shorthand nor final node */
                        result = NULL;
                        break;
                    }
                }
            }
        } else {
            /* final node */
            if (resolve_descendant_schema_nodeid(token, schema ? schema->child : start->schema, LYS_LEAF,
                                                 shorthand ? 0 : 1, 0, &schema)
                    || !schema) {
                result = NULL;
                break;
            }
        }
        LY_TREE_FOR(result ? result->child : start, iter) {
            if (iter->schema == schema) {
                /* move in data tree according to returned schema */
                result = iter;
                break;
            }
        }
        if (!iter) {
            /* instance not found */
            result = NULL;
            break;
        }
    }
    free(str);

    return result;
}

/*
 *  0 - ok (done)
 *  1 - continue
 *  2 - break
 * -1 - error
 */
static int
schema_nodeid_siblingcheck(const struct lys_node *sibling, int8_t *shorthand, const char *id,
                           const struct lys_module *module, const char *mod_name, int mod_name_len,
                           int implemented_mod, const struct lys_node **start)
{
    const struct lys_module *prefix_mod;
    int sh = 0;

    /* module check */
    prefix_mod = lys_get_import_module(module, NULL, 0, mod_name, mod_name_len);
    if (implemented_mod) {
        prefix_mod = lys_get_implemented_module(prefix_mod);
    }
    if (!prefix_mod) {
        return -1;
    }
    if (prefix_mod != lys_node_module(sibling)) {
        return 1;
    }

    /* check for shorthand cases - then 'start' does not change */
    if (lys_parent(sibling) && (lys_parent(sibling)->nodetype == LYS_CHOICE) && (sibling->nodetype != LYS_CASE)) {
        if (*shorthand != -1) {
            *shorthand = *shorthand ? 0 : 1;
        }
        sh = 1;
    }

    /* the result node? */
    if (!id[0]) {
        if (*shorthand == 1) {
            return 1;
        }
        return 0;
    }

    if (!sh) {
        /* move down the tree, if possible */
        if (sibling->nodetype & (LYS_LEAF | LYS_LEAFLIST | LYS_ANYDATA)) {
            return -1;
        }
        *start = sibling->child;
    }

    return 2;
}

/* start - relative, module - absolute, -1 error, EXIT_SUCCESS ok (but ret can still be NULL), >0 unexpected char on ret - 1 */
int
resolve_augment_schema_nodeid(const char *nodeid, const struct lys_node *start, const struct lys_module *module,
                              const struct lys_node **ret)
{
    const char *name, *mod_name, *id;
    const struct lys_node *sibling;
    int r, nam_len, mod_name_len, is_relative = -1;
    int8_t shorthand = 0;
    int implemented_search = 0;
    /* resolved import module from the start module, it must match the next node-name-match sibling */
    const struct lys_module *start_mod;

    assert(nodeid && (start || module) && !(start && module) && ret);

    id = nodeid;

    if ((r = parse_schema_nodeid(id, &mod_name, &mod_name_len, &name, &nam_len, &is_relative, NULL)) < 1) {
        return ((id - nodeid) - r) + 1;
    }
    id += r;

    if ((is_relative && !start) || (!is_relative && !module)) {
        return -1;
    }

    /* descendant-schema-nodeid */
    if (is_relative) {
        module = start_mod = start->module;

    /* absolute-schema-nodeid */
    } else {
        start_mod = lys_get_import_module(module, NULL, 0, mod_name, mod_name_len);
        if (start_mod != lys_main_module(module)) {
            /* if the submodule augments the mainmodule (or in general a module augments
             * itself, we don't want to search for the implemented module but augments
             * the module anyway. But when augmenting another module, we need the implemented
             * revision of the module if any */
            start_mod = lys_get_implemented_module(start_mod);
            implemented_search = 1;
        }
        if (!start_mod) {
            return -1;
        }
        start = start_mod->data;
    }

    while (1) {
        sibling = NULL;
        while ((sibling = lys_getnext(sibling, lys_parent(start), start_mod,
                                      LYS_GETNEXT_WITHCHOICE | LYS_GETNEXT_WITHCASE | LYS_GETNEXT_WITHINOUT))) {
            /* name match */
            if (sibling->name && !strncmp(name, sibling->name, nam_len) && !sibling->name[nam_len]) {
                r = schema_nodeid_siblingcheck(sibling, &shorthand, id, module, mod_name, mod_name_len,
                                               implemented_search, &start);
                if (r == 0) {
                    *ret = sibling;
                    return EXIT_SUCCESS;
                } else if (r == 1) {
                    continue;
                } else if (r == 2) {
                    break;
                } else {
                    return -1;
                }
            }
        }

        /* no match */
        if (!sibling) {
            *ret = NULL;
            return EXIT_SUCCESS;
        }

        if ((r = parse_schema_nodeid(id, &mod_name, &mod_name_len, &name, &nam_len, &is_relative, NULL)) < 1) {
            return ((id - nodeid) - r) + 1;
        }
        id += r;
    }

    /* cannot get here */
    LOGINT;
    return -1;
}

/* unique, refine,
 * >0  - unexpected char on position (ret - 1),
 *  0  - ok (but ret can still be NULL),
 * -1  - error,
 * -2  - violated no_innerlist  */
int
resolve_descendant_schema_nodeid(const char *nodeid, const struct lys_node *start, int ret_nodetype,
                                 int check_shorthand, int no_innerlist, const struct lys_node **ret)
{
    const char *name, *mod_name, *id;
    const struct lys_node *sibling;
    int r, nam_len, mod_name_len, is_relative = -1;
    int8_t shorthand = check_shorthand ? 0 : -1;
    /* resolved import module from the start module, it must match the next node-name-match sibling */
    const struct lys_module *module;

    assert(nodeid && start && ret);
    assert(!(ret_nodetype & (LYS_USES | LYS_AUGMENT)) && ((ret_nodetype == LYS_GROUPING) || !(ret_nodetype & LYS_GROUPING)));

    id = nodeid;
    module = start->module;

    if ((r = parse_schema_nodeid(id, &mod_name, &mod_name_len, &name, &nam_len, &is_relative, NULL)) < 1) {
        return ((id - nodeid) - r) + 1;
    }
    id += r;

    if (!is_relative) {
        return -1;
    }

    while (1) {
        sibling = NULL;
        while ((sibling = lys_getnext(sibling, lys_parent(start), module,
                                      LYS_GETNEXT_WITHCHOICE | LYS_GETNEXT_WITHCASE))) {
            /* name match */
            if (sibling->name && !strncmp(name, sibling->name, nam_len) && !sibling->name[nam_len]) {
                r = schema_nodeid_siblingcheck(sibling, &shorthand, id, module, mod_name, mod_name_len, 0, &start);
                if (r == 0) {
                    if (!(sibling->nodetype & ret_nodetype)) {
                        /* wrong node type, too bad */
                        continue;
                    }
                    *ret = sibling;
                    return EXIT_SUCCESS;
                } else if (r == 1) {
                    continue;
                } else if (r == 2) {
                    break;
                } else {
                    return -1;
                }
            }
        }

        /* no match */
        if (!sibling) {
            *ret = NULL;
            return EXIT_SUCCESS;
        } else if (no_innerlist && sibling->nodetype == LYS_LIST) {
            *ret = NULL;
            return -2;
        }

        if ((r = parse_schema_nodeid(id, &mod_name, &mod_name_len, &name, &nam_len, &is_relative, NULL)) < 1) {
            return ((id - nodeid) - r) + 1;
        }
        id += r;
    }

    /* cannot get here */
    LOGINT;
    return -1;
}

/* choice default */
int
resolve_choice_default_schema_nodeid(const char *nodeid, const struct lys_node *start, const struct lys_node **ret)
{
    /* cannot actually be a path */
    if (strchr(nodeid, '/')) {
        return -1;
    }

    return resolve_descendant_schema_nodeid(nodeid, start, LYS_NO_RPC_NOTIF_NODE, 1, 0, ret);
}

/* uses, -1 error, EXIT_SUCCESS ok (but ret can still be NULL), >0 unexpected char on ret - 1 */
static int
resolve_uses_schema_nodeid(const char *nodeid, const struct lys_node *start, const struct lys_node_grp **ret)
{
    const struct lys_module *module;
    const char *mod_prefix, *name;
    int i, mod_prefix_len, nam_len;

    /* parse the identifier, it must be parsed on one call */
    if (((i = parse_node_identifier(nodeid, &mod_prefix, &mod_prefix_len, &name, &nam_len)) < 1) || nodeid[i]) {
        return -i + 1;
    }

    module = lys_get_import_module(start->module, mod_prefix, mod_prefix_len, NULL, 0);
    if (!module) {
        return -1;
    }
    if (module != start->module) {
        start = module->data;
    }

    *ret = lys_find_grouping_up(name, (struct lys_node *)start);

    return EXIT_SUCCESS;
}

int
resolve_absolute_schema_nodeid(const char *nodeid, const struct lys_module *module, int ret_nodetype,
                               const struct lys_node **ret)
{
    const char *name, *mod_name, *id;
    const struct lys_node *sibling, *start;
    int r, nam_len, mod_name_len, is_relative = -1;
    int8_t shorthand = 0;
    const struct lys_module *abs_start_mod;

    assert(nodeid && module && ret);
    assert(!(ret_nodetype & (LYS_USES | LYS_AUGMENT)) && ((ret_nodetype == LYS_GROUPING) || !(ret_nodetype & LYS_GROUPING)));

    id = nodeid;
    start = module->data;

    if ((r = parse_schema_nodeid(id, &mod_name, &mod_name_len, &name, &nam_len, &is_relative, NULL)) < 1) {
        return ((id - nodeid) - r) + 1;
    }
    id += r;

    if (is_relative) {
        return -1;
    }

    abs_start_mod = lys_get_import_module(module, NULL, 0, mod_name, mod_name_len);
    if (!abs_start_mod) {
        return -1;
    }

    while (1) {
        sibling = NULL;
        while ((sibling = lys_getnext(sibling, lys_parent(start), abs_start_mod, LYS_GETNEXT_WITHCHOICE
                                      | LYS_GETNEXT_WITHCASE | LYS_GETNEXT_WITHINOUT | LYS_GETNEXT_WITHGROUPING))) {
            /* name match */
            if (sibling->name && !strncmp(name, sibling->name, nam_len) && !sibling->name[nam_len]) {
                r = schema_nodeid_siblingcheck(sibling, &shorthand, id, module, mod_name, mod_name_len, 0, &start);
                if (r == 0) {
                    if (!(sibling->nodetype & ret_nodetype)) {
                        /* wrong node type, too bad */
                        continue;
                    }
                    *ret = sibling;
                    return EXIT_SUCCESS;
                } else if (r == 1) {
                    continue;
                } else if (r == 2) {
                    break;
                } else {
                    return -1;
                }
            }
        }

        /* no match */
        if (!sibling) {
            *ret = NULL;
            return EXIT_SUCCESS;
        }

        if ((r = parse_schema_nodeid(id, &mod_name, &mod_name_len, &name, &nam_len, &is_relative, NULL)) < 1) {
            return ((id - nodeid) - r) + 1;
        }
        id += r;
    }

    /* cannot get here */
    LOGINT;
    return -1;
}

static int
resolve_json_schema_list_predicate(const char *predicate, const struct lys_node_list *list, int *parsed)
{
    const char *name;
    int nam_len, has_predicate, i;

    if (((i = parse_schema_json_predicate(predicate, &name, &nam_len, NULL, NULL, &has_predicate)) < 1)
            || !strncmp(name, ".", nam_len)) {
        LOGVAL(LYE_PATH_INCHAR, LY_VLOG_NONE, NULL, predicate[-i], &predicate[-i]);
        return -1;
    }

    predicate += i;
    *parsed += i;

    for (i = 0; i < list->keys_size; ++i) {
        if (!strncmp(list->keys[i]->name, name, nam_len) && !list->keys[i]->name[nam_len]) {
            break;
        }
    }

    if (i == list->keys_size) {
        LOGVAL(LYE_PATH_INKEY, LY_VLOG_NONE, NULL, name);
        return -1;
    }

    /* more predicates? */
    if (has_predicate) {
        return resolve_json_schema_list_predicate(predicate, list, parsed);
    }

    return 0;
}

/* cannot return LYS_GROUPING, LYS_AUGMENT, LYS_USES, logs directly */
const struct lys_node *
resolve_json_nodeid(const char *nodeid, struct ly_ctx *ctx, const struct lys_node *start)
{
    char *module_name = ly_buf(), *buf_backup = NULL, *str;
    const char *name, *mod_name, *id;
    const struct lys_node *sibling;
    int r, nam_len, mod_name_len, is_relative = -1, has_predicate, shorthand = 0;
    /* resolved import module from the start module, it must match the next node-name-match sibling */
    const struct lys_module *prefix_mod, *module, *prev_mod;

    assert(nodeid && (ctx || start));
    if (!ctx) {
        ctx = start->module->ctx;
    }

    id = nodeid;

    if ((r = parse_schema_nodeid(id, &mod_name, &mod_name_len, &name, &nam_len, &is_relative, &has_predicate)) < 1) {
        LOGVAL(LYE_PATH_INCHAR, LY_VLOG_NONE, NULL, id[-r], &id[-r]);
        return NULL;
    }
    id += r;

    if (is_relative) {
        assert(start);
        start = start->child;
        if (!start) {
            /* no descendants, fail for sure */
            str = strndup(nodeid, (name + nam_len) - nodeid);
            LOGVAL(LYE_PATH_INNODE, LY_VLOG_STR, str);
            free(str);
            return NULL;
        }
        module = start->module;
    } else {
        if (!mod_name) {
            str = strndup(nodeid, (name + nam_len) - nodeid);
            LOGVAL(LYE_PATH_MISSMOD, LY_VLOG_STR, nodeid);
            free(str);
            return NULL;
        } else if (mod_name_len > LY_BUF_SIZE - 1) {
            LOGINT;
            return NULL;
        }

        if (ly_buf_used && module_name[0]) {
            buf_backup = strndup(module_name, LY_BUF_SIZE - 1);
        }
        ly_buf_used++;

        memmove(module_name, mod_name, mod_name_len);
        module_name[mod_name_len] = '\0';
        module = ly_ctx_get_module(ctx, module_name, NULL);

        if (buf_backup) {
            /* return previous internal buffer content */
            strcpy(module_name, buf_backup);
            free(buf_backup);
            buf_backup = NULL;
        }
        ly_buf_used--;

        if (!module) {
            str = strndup(nodeid, (mod_name + mod_name_len) - nodeid);
            LOGVAL(LYE_PATH_INMOD, LY_VLOG_STR, str);
            free(str);
            return NULL;
        }
        start = module->data;

        /* now it's as if there was no module name */
        mod_name = NULL;
        mod_name_len = 0;
    }

    prev_mod = module;

    while (1) {
        sibling = NULL;
        while ((sibling = lys_getnext(sibling, lys_parent(start), module,
                LYS_GETNEXT_WITHCHOICE | LYS_GETNEXT_WITHCASE | LYS_GETNEXT_WITHINOUT))) {
            /* name match */
            if (sibling->name && !strncmp(name, sibling->name, nam_len) && !sibling->name[nam_len]) {
                /* module check */
                if (mod_name) {
                    if (mod_name_len > LY_BUF_SIZE - 1) {
                        LOGINT;
                        return NULL;
                    }

                    if (ly_buf_used && module_name[0]) {
                        buf_backup = strndup(module_name, LY_BUF_SIZE - 1);
                    }
                    ly_buf_used++;

                    memmove(module_name, mod_name, mod_name_len);
                    module_name[mod_name_len] = '\0';
                    /* will also find an augment module */
                    prefix_mod = ly_ctx_get_module(ctx, module_name, NULL);

                    if (buf_backup) {
                        /* return previous internal buffer content */
                        strncpy(module_name, buf_backup, LY_BUF_SIZE - 1);
                        free(buf_backup);
                        buf_backup = NULL;
                    }
                    ly_buf_used--;

                    if (!prefix_mod) {
                        str = strndup(nodeid, (mod_name + mod_name_len) - nodeid);
                        LOGVAL(LYE_PATH_INMOD, LY_VLOG_STR, str);
                        free(str);
                        return NULL;
                    }
                } else {
                    prefix_mod = prev_mod;
                }
                if (prefix_mod != lys_node_module(sibling)) {
                    continue;
                }

                /* do we have some predicates on it? */
                if (has_predicate) {
                    r = 0;
                    if (sibling->nodetype & (LYS_LEAF | LYS_LEAFLIST)) {
                        if ((r = parse_schema_json_predicate(id, NULL, NULL, NULL, NULL, &has_predicate)) < 1) {
                            LOGVAL(LYE_PATH_INCHAR, LY_VLOG_NONE, NULL, id[-r], &id[-r]);
                            return NULL;
                        }
                    } else if (sibling->nodetype == LYS_LIST) {
                        if (resolve_json_schema_list_predicate(id, (const struct lys_node_list *)sibling, &r)) {
                            return NULL;
                        }
                    } else {
                        LOGVAL(LYE_PATH_INCHAR, LY_VLOG_NONE, NULL, id[0], id);
                        return NULL;
                    }
                    id += r;
                }

                /* check for shorthand cases - then 'start' does not change */
                if (lys_parent(sibling) && (lys_parent(sibling)->nodetype == LYS_CHOICE) && (sibling->nodetype != LYS_CASE)) {
                    shorthand = ~shorthand;
                }

                /* the result node? */
                if (!id[0]) {
                    if (shorthand) {
                        /* wrong path for shorthand */
                        str = strndup(nodeid, (name + nam_len) - nodeid);
                        LOGVAL(LYE_PATH_INNODE, LY_VLOG_STR, str);
                        LOGVAL(LYE_SPEC, LY_VLOG_STR, str, "Schema shorthand case path must include the virtual case statement.");
                        free(str);
                        return NULL;
                    }
                    return sibling;
                }

                if (!shorthand) {
                    /* move down the tree, if possible */
                    if (sibling->nodetype & (LYS_LEAF | LYS_LEAFLIST | LYS_ANYDATA)) {
                        LOGVAL(LYE_PATH_INCHAR, LY_VLOG_NONE, NULL, id[0], id);
                        return NULL;
                    }
                    start = sibling->child;
                }

                /* update prev mod */
                prev_mod = start->module;
                break;
            }
        }

        /* no match */
        if (!sibling) {
            str = strndup(nodeid, (name + nam_len) - nodeid);
            LOGVAL(LYE_PATH_INNODE, LY_VLOG_STR, str);
            free(str);
            return NULL;
        }

        if ((r = parse_schema_nodeid(id, &mod_name, &mod_name_len, &name, &nam_len, &is_relative, &has_predicate)) < 1) {
            LOGVAL(LYE_PATH_INCHAR, LY_VLOG_NONE, NULL, id[-r], &id[-r]);
            return NULL;
        }
        id += r;
    }

    /* cannot get here */
    LOGINT;
    return NULL;
}

static int
resolve_partial_json_data_list_predicate(const char *predicate, const char *node_name, struct lyd_node *node, int *parsed)
{
    const char *name, *value;
    int nam_len, val_len, has_predicate = 1, r;
    uint16_t i;
    struct lyd_node_leaf_list *key;

    assert(node);
    assert(node->schema->nodetype == LYS_LIST);

    key = (struct lyd_node_leaf_list *)node->child;
    for (i = 0; i < ((struct lys_node_list *)node->schema)->keys_size; ++i) {
        if (!key) {
            /* invalid data */
            LOGINT;
            return -1;
        }

        if (!has_predicate) {
            LOGVAL(LYE_PATH_MISSKEY, LY_VLOG_NONE, NULL, node_name);
            return -1;
        }

        if (((r = parse_schema_json_predicate(predicate, &name, &nam_len, &value, &val_len, &has_predicate)) < 1)
                || !strncmp(name, ".", nam_len)) {
            LOGVAL(LYE_PATH_INCHAR, LY_VLOG_NONE, NULL, predicate[-r], &predicate[-r]);
            return -1;
        }

        predicate += r;
        *parsed += r;

        if (strncmp(key->schema->name, name, nam_len) || key->schema->name[nam_len]) {
            LOGVAL(LYE_PATH_INKEY, LY_VLOG_NONE, NULL, name);
            return -1;
        }

        /* value does not match */
        if (strncmp(key->value_str, value, val_len) || key->value_str[val_len]) {
            return 1;
        }

        key = (struct lyd_node_leaf_list *)key->next;
    }

    if (has_predicate) {
        LOGVAL(LYE_PATH_INKEY, LY_VLOG_NONE, NULL, name);
        return -1;
    }

    return 0;
}

/**
 * @brief get the closest parent of the node (or the node itself) identified by the nodeid (path)
 *
 * @param[in] nodeid Node data path to find
 * @param[in] llist_value If the \p nodeid identifies leaf-list, this is expected value of the leaf-list instance.
 * @param[in] options Bitmask of options flags, see @ref pathoptions.
 * @param[out] parsed Number of characters processed in \p id
 * @return The closes parent (or the node itself) from the path
 */
struct lyd_node *
resolve_partial_json_data_nodeid(const char *nodeid, const char *llist_value, struct lyd_node *start, int options,
                                 int *parsed)
{
    char *module_name = ly_buf(), *buf_backup = NULL, *str;
    const char *id, *mod_name, *name;
    int r, ret, mod_name_len, nam_len, is_relative = -1, has_predicate, last_parsed;
    struct lyd_node *sibling, *last_match = NULL;
    struct lyd_node_leaf_list *llist;
    const struct lys_module *prefix_mod, *prev_mod;
    struct ly_ctx *ctx;

    assert(nodeid && start && parsed);

    ctx = start->schema->module->ctx;
    id = nodeid;

    if ((r = parse_schema_nodeid(id, &mod_name, &mod_name_len, &name, &nam_len, &is_relative, &has_predicate)) < 1) {
        LOGVAL(LYE_PATH_INCHAR, LY_VLOG_NONE, NULL, id[-r], &id[-r]);
        *parsed = -1;
        return NULL;
    }
    id += r;
    /* add it to parsed only after the data node was actually found */
    last_parsed = r;

    if (is_relative) {
        prev_mod = start->schema->module;
        start = start->child;
    } else {
        for (; start->parent; start = start->parent);
        prev_mod = start->schema->module;
    }

    while (1) {
        LY_TREE_FOR(start, sibling) {
            /* RPC data check, return simply invalid argument, because the data tree is invalid */
            if (lys_parent(sibling->schema)) {
                if (options & LYD_PATH_OPT_OUTPUT) {
                    if (lys_parent(sibling->schema)->nodetype == LYS_INPUT) {
                        LOGERR(LY_EINVAL, "Provided data tree includes some RPC input nodes (%s).", sibling->schema->name);
                        *parsed = -1;
                        return NULL;
                    }
                } else {
                    if (lys_parent(sibling->schema)->nodetype == LYS_OUTPUT) {
                        LOGERR(LY_EINVAL, "Provided data tree includes some RPC output nodes (%s).", sibling->schema->name);
                        *parsed = -1;
                        return NULL;
                    }
                }
            }

            /* name match */
            if (!strncmp(name, sibling->schema->name, nam_len) && !sibling->schema->name[nam_len]) {

                /* module check */
                if (mod_name) {
                    if (mod_name_len > LY_BUF_SIZE - 1) {
                        LOGINT;
                        *parsed = -1;
                        return NULL;
                    }

                    if (ly_buf_used && module_name[0]) {
                        buf_backup = strndup(module_name, LY_BUF_SIZE - 1);
                    }
                    ly_buf_used++;

                    memmove(module_name, mod_name, mod_name_len);
                    module_name[mod_name_len] = '\0';
                    /* will also find an augment module */
                    prefix_mod = ly_ctx_get_module(ctx, module_name, NULL);

                    if (buf_backup) {
                        /* return previous internal buffer content */
                        strncpy(module_name, buf_backup, LY_BUF_SIZE - 1);
                        free(buf_backup);
                        buf_backup = NULL;
                    }
                    ly_buf_used--;

                    if (!prefix_mod) {
                        str = strndup(nodeid, (mod_name + mod_name_len) - nodeid);
                        LOGVAL(LYE_PATH_INMOD, LY_VLOG_STR, str);
                        free(str);
                        *parsed = -1;
                        return NULL;
                    }
                } else {
                    prefix_mod = prev_mod;
                }
                if (prefix_mod != lys_node_module(sibling->schema)) {
                    continue;
                }

                /* leaf-list, did we find it with the correct value or not? */
                if (sibling->schema->nodetype == LYS_LEAFLIST) {
                    llist = (struct lyd_node_leaf_list *)sibling;
                    if ((!llist_value && llist->value_str && llist->value_str[0])
                            || (llist_value && strcmp(llist_value, llist->value_str))) {
                        continue;
                    }
                } else if (sibling->schema->nodetype == LYS_LIST) {
                    /* list, we need predicates'n'stuff then */
                    r = 0;
                    if (!has_predicate) {
                        LOGVAL(LYE_PATH_MISSKEY, LY_VLOG_NONE, NULL, name);
                        *parsed = -1;
                        return NULL;
                    }
                    ret = resolve_partial_json_data_list_predicate(id, name, sibling, &r);
                    if (ret == -1) {
                        *parsed = -1;
                        return NULL;
                    } else if (ret == 1) {
                        /* this list instance does not match */
                        continue;
                    }
                    id += r;
                    last_parsed += r;
                }

                *parsed += last_parsed;

                /* the result node? */
                if (!id[0]) {
                    return sibling;
                }

                /* move down the tree, if possible */
                if (sibling->schema->nodetype & (LYS_LEAF | LYS_LEAFLIST | LYS_ANYDATA)) {
                    LOGVAL(LYE_PATH_INCHAR, LY_VLOG_NONE, NULL, id[0], id);
                    *parsed = -1;
                    return NULL;
                }
                last_match = sibling;
                start = sibling->child;
                if (start) {
                    prev_mod = start->schema->module;
                }
                break;
            }
        }

        /* no match, return last match */
        if (!sibling) {
            return last_match;
        }

        if ((r = parse_schema_nodeid(id, &mod_name, &mod_name_len, &name, &nam_len, &is_relative, &has_predicate)) < 1) {
            LOGVAL(LYE_PATH_INCHAR, LY_VLOG_NONE, NULL, id[-r], &id[-r]);
            *parsed = -1;
            return NULL;
        }
        id += r;
        last_parsed = r;
    }

    /* cannot get here */
    LOGINT;
    *parsed = -1;
    return NULL;
}

/**
 * @brief Resolves length or range intervals. Does not log.
 * Syntax is assumed to be correct, *ret MUST be NULL.
 *
 * @param[in] str_restr Restriction as a string.
 * @param[in] type Type of the restriction.
 * @param[out] ret Final interval structure that starts with
 * the interval of the initial type, continues with intervals
 * of any superior types derived from the initial one, and
 * finishes with intervals from our \p type.
 *
 * @return EXIT_SUCCESS on succes, -1 on error.
 */
int
resolve_len_ran_interval(const char *str_restr, struct lys_type *type, struct len_ran_intv **ret)
{
    /* 0 - unsigned, 1 - signed, 2 - floating point */
    int kind;
    int64_t local_smin, local_smax, local_fmin, local_fmax;
    uint64_t local_umin, local_umax;
    uint8_t local_fdig;
    const char *seg_ptr, *ptr;
    char *num_end;
    struct len_ran_intv *local_intv = NULL, *tmp_local_intv = NULL, *tmp_intv, *intv = NULL;

    switch (type->base) {
    case LY_TYPE_BINARY:
        kind = 0;
        local_umin = 0;
        local_umax = 18446744073709551615UL;

        if (!str_restr && type->info.binary.length) {
            str_restr = type->info.binary.length->expr;
        }
        break;
    case LY_TYPE_DEC64:
        kind = 2;
        local_fmin = __INT64_C(-9223372036854775807) - __INT64_C(1);
        local_fmax = __INT64_C(9223372036854775807);
        local_fdig = type->info.dec64.dig;

        if (!str_restr && type->info.dec64.range) {
            str_restr = type->info.dec64.range->expr;
        }
        break;
    case LY_TYPE_INT8:
        kind = 1;
        local_smin = __INT64_C(-128);
        local_smax = __INT64_C(127);

        if (!str_restr && type->info.num.range) {
            str_restr = type->info.num.range->expr;
        }
        break;
    case LY_TYPE_INT16:
        kind = 1;
        local_smin = __INT64_C(-32768);
        local_smax = __INT64_C(32767);

        if (!str_restr && type->info.num.range) {
            str_restr = type->info.num.range->expr;
        }
        break;
    case LY_TYPE_INT32:
        kind = 1;
        local_smin = __INT64_C(-2147483648);
        local_smax = __INT64_C(2147483647);

        if (!str_restr && type->info.num.range) {
            str_restr = type->info.num.range->expr;
        }
        break;
    case LY_TYPE_INT64:
        kind = 1;
        local_smin = __INT64_C(-9223372036854775807) - __INT64_C(1);
        local_smax = __INT64_C(9223372036854775807);

        if (!str_restr && type->info.num.range) {
            str_restr = type->info.num.range->expr;
        }
        break;
    case LY_TYPE_UINT8:
        kind = 0;
        local_umin = __UINT64_C(0);
        local_umax = __UINT64_C(255);

        if (!str_restr && type->info.num.range) {
            str_restr = type->info.num.range->expr;
        }
        break;
    case LY_TYPE_UINT16:
        kind = 0;
        local_umin = __UINT64_C(0);
        local_umax = __UINT64_C(65535);

        if (!str_restr && type->info.num.range) {
            str_restr = type->info.num.range->expr;
        }
        break;
    case LY_TYPE_UINT32:
        kind = 0;
        local_umin = __UINT64_C(0);
        local_umax = __UINT64_C(4294967295);

        if (!str_restr && type->info.num.range) {
            str_restr = type->info.num.range->expr;
        }
        break;
    case LY_TYPE_UINT64:
        kind = 0;
        local_umin = __UINT64_C(0);
        local_umax = __UINT64_C(18446744073709551615);

        if (!str_restr && type->info.num.range) {
            str_restr = type->info.num.range->expr;
        }
        break;
    case LY_TYPE_STRING:
        kind = 0;
        local_umin = __UINT64_C(0);
        local_umax = __UINT64_C(18446744073709551615);

        if (!str_restr && type->info.str.length) {
            str_restr = type->info.str.length->expr;
        }
        break;
    default:
        LOGINT;
        return -1;
    }

    /* process superior types */
    if (type->der) {
        if (resolve_len_ran_interval(NULL, &type->der->type, &intv)) {
            LOGINT;
            return -1;
        }
        assert(!intv || (intv->kind == kind));
    }

    if (!str_restr) {
        /* we do not have any restriction, return superior ones */
        *ret = intv;
        return EXIT_SUCCESS;
    }

    /* adjust local min and max */
    if (intv) {
        tmp_intv = intv;

        if (kind == 0) {
            local_umin = tmp_intv->value.uval.min;
        } else if (kind == 1) {
            local_smin = tmp_intv->value.sval.min;
        } else if (kind == 2) {
            local_fmin = tmp_intv->value.fval.min;
        }

        while (tmp_intv->next) {
            tmp_intv = tmp_intv->next;
        }

        if (kind == 0) {
            local_umax = tmp_intv->value.uval.max;
        } else if (kind == 1) {
            local_smax = tmp_intv->value.sval.max;
        } else if (kind == 2) {
            local_fmax = tmp_intv->value.fval.max;
        }
    }

    /* finally parse our restriction */
    seg_ptr = str_restr;
    tmp_intv = NULL;
    while (1) {
        if (!tmp_local_intv) {
            assert(!local_intv);
            local_intv = malloc(sizeof *local_intv);
            tmp_local_intv = local_intv;
        } else {
            tmp_local_intv->next = malloc(sizeof *tmp_local_intv);
            tmp_local_intv = tmp_local_intv->next;
        }
        if (!tmp_local_intv) {
            LOGMEM;
            goto error;
        }

        tmp_local_intv->kind = kind;
        tmp_local_intv->type = type;
        tmp_local_intv->next = NULL;

        /* min */
        ptr = seg_ptr;
        while (isspace(ptr[0])) {
            ++ptr;
        }
        if (isdigit(ptr[0]) || (ptr[0] == '+') || (ptr[0] == '-')) {
            if (kind == 0) {
<<<<<<< HEAD
                tmp_local_intv->value.uval.min = strtol(ptr, &num_end, 10);
            } else if (kind == 1) {
                tmp_local_intv->value.sval.min = strtol(ptr, &num_end, 10);
            } else if (kind == 2) {
                for (num_end = (char *)ptr + 1; isdigit(num_end[0]); ++num_end);
                if ((num_end[0] == '.') && (num_end[1] == '.')) {
                    /* cannot use strtod, one '.' would be incorrectly parsed */
                    tmp_local_intv->value.fval.min = strtol(ptr, &num_end, 10);
                } else {
                    tmp_local_intv->value.fval.min = strtod(ptr, &num_end);
                }
            }

            ptr = num_end;
=======
                tmp_local_intv->value.uval.min = strtol(ptr, (char **)&ptr, 10);
            } else if (kind == 1) {
                tmp_local_intv->value.sval.min = strtol(ptr, (char **)&ptr, 10);
            } else if (kind == 2) {
                if (parse_range_dec64(&ptr, local_fdig, &tmp_local_intv->value.fval.min)) {
                    LOGVAL(LYE_INARG, LY_VLOG_NONE, NULL, ptr, "range");
                    goto error;
                }
            }
>>>>>>> 3c3eb2bb
        } else if (!strncmp(ptr, "min", 3)) {
            if (kind == 0) {
                tmp_local_intv->value.uval.min = local_umin;
            } else if (kind == 1) {
                tmp_local_intv->value.sval.min = local_smin;
            } else if (kind == 2) {
                tmp_local_intv->value.fval.min = local_fmin;
            }

            ptr += 3;
        } else if (!strncmp(ptr, "max", 3)) {
            if (kind == 0) {
                tmp_local_intv->value.uval.min = local_umax;
            } else if (kind == 1) {
                tmp_local_intv->value.sval.min = local_smax;
            } else if (kind == 2) {
                tmp_local_intv->value.fval.min = local_fmax;
            }

            ptr += 3;
        } else {
            LOGINT;
            goto error;
        }

        while (isspace(ptr[0])) {
            ptr++;
        }

        /* no interval or interval */
        if ((ptr[0] == '|') || !ptr[0]) {
            if (kind == 0) {
                tmp_local_intv->value.uval.max = tmp_local_intv->value.uval.min;
            } else if (kind == 1) {
                tmp_local_intv->value.sval.max = tmp_local_intv->value.sval.min;
            } else if (kind == 2) {
                tmp_local_intv->value.fval.max = tmp_local_intv->value.fval.min;
            }
        } else if (!strncmp(ptr, "..", 2)) {
            /* skip ".." */
            ptr += 2;
            while (isspace(ptr[0])) {
                ++ptr;
            }

            /* max */
            if (isdigit(ptr[0]) || (ptr[0] == '+') || (ptr[0] == '-')) {
                if (kind == 0) {
<<<<<<< HEAD
                    tmp_local_intv->value.uval.max = strtol(ptr, &num_end, 10);
                } else if (kind == 1) {
                    tmp_local_intv->value.sval.max = strtol(ptr, &num_end, 10);
                } else if (kind == 2) {
                    for (num_end = (char *)ptr + 1; isdigit(num_end[0]); ++num_end);
                    if ((num_end[0] == '.') && (num_end[1] == '.')) {
                        /* cannot use strtod, one '.' would be incorrectly parsed */
                        tmp_local_intv->value.fval.max = strtol(ptr, &num_end, 10);
                    } else {
                        tmp_local_intv->value.fval.max = strtod(ptr, &num_end);
=======
                    tmp_local_intv->value.uval.max = strtol(ptr, (char **)&ptr, 10);
                } else if (kind == 1) {
                    tmp_local_intv->value.sval.max = strtol(ptr, (char **)&ptr, 10);
                } else if (kind == 2) {
                    if (parse_range_dec64(&ptr, local_fdig, &tmp_local_intv->value.fval.max)) {
                        LOGVAL(LYE_INARG, LY_VLOG_NONE, NULL, ptr, "range");
                        goto error;
>>>>>>> 3c3eb2bb
                    }
                }
            } else if (!strncmp(ptr, "max", 3)) {
                if (kind == 0) {
                    tmp_local_intv->value.uval.max = local_umax;
                } else if (kind == 1) {
                    tmp_local_intv->value.sval.max = local_smax;
                } else if (kind == 2) {
                    tmp_local_intv->value.fval.max = local_fmax;
                }
            } else {
                LOGINT;
                goto error;
            }
        } else {
            LOGINT;
            goto error;
        }

        /* check min and max in correct order*/
        if (kind == 0) {
            /* current segment */
            if (tmp_local_intv->value.uval.min > tmp_local_intv->value.uval.max) {
                goto error;
            }
            if (tmp_local_intv->value.uval.min < local_umin || tmp_local_intv->value.uval.max > local_umax) {
                goto error;
            }
            /* segments sholud be ascending order */
            if (tmp_intv && (tmp_intv->value.uval.max >= tmp_local_intv->value.uval.min)) {
                goto error;
            }
        } else if (kind == 1) {
            if (tmp_local_intv->value.sval.min > tmp_local_intv->value.sval.max) {
                goto error;
            }
            if (tmp_local_intv->value.sval.min < local_smin || tmp_local_intv->value.sval.max > local_smax) {
                goto error;
            }
            if (tmp_intv && (tmp_intv->value.sval.max >= tmp_local_intv->value.sval.min)) {
                goto error;
            }
        } else if (kind == 2) {
            if (tmp_local_intv->value.fval.min > tmp_local_intv->value.fval.max) {
                goto error;
            }
            if (tmp_local_intv->value.fval.min < local_fmin || tmp_local_intv->value.fval.max > local_fmax) {
                goto error;
            }
            if (tmp_intv && (tmp_intv->value.fval.max >= tmp_local_intv->value.fval.min)) {
                /* fraction-digits value is always the same (it cannot be changed in derived types) */
                goto error;
            }
        }

        /* next segment (next OR) */
        seg_ptr = strchr(seg_ptr, '|');
        if (!seg_ptr) {
            break;
        }
        seg_ptr++;
        tmp_intv = tmp_local_intv;
    }

    /* check local restrictions against superior ones */
    if (intv) {
        tmp_intv = intv;
        tmp_local_intv = local_intv;

        while (tmp_local_intv && tmp_intv) {
            /* reuse local variables */
            if (kind == 0) {
                local_umin = tmp_local_intv->value.uval.min;
                local_umax = tmp_local_intv->value.uval.max;

                /* it must be in this interval */
                if ((local_umin >= tmp_intv->value.uval.min) && (local_umin <= tmp_intv->value.uval.max)) {
                    /* this interval is covered, next one */
                    if (local_umax <= tmp_intv->value.uval.max) {
                        tmp_local_intv = tmp_local_intv->next;
                        continue;
                    /* ascending order of restrictions -> fail */
                    } else {
                        goto error;
                    }
                }
            } else if (kind == 1) {
                local_smin = tmp_local_intv->value.sval.min;
                local_smax = tmp_local_intv->value.sval.max;

                if ((local_smin >= tmp_intv->value.sval.min) && (local_smin <= tmp_intv->value.sval.max)) {
                    if (local_smax <= tmp_intv->value.sval.max) {
                        tmp_local_intv = tmp_local_intv->next;
                        continue;
                    } else {
                        goto error;
                    }
                }
            } else if (kind == 2) {
                local_fmin = tmp_local_intv->value.fval.min;
                local_fmax = tmp_local_intv->value.fval.max;

                 if ((dec64cmp(local_fmin, local_fdig, tmp_intv->value.fval.min, local_fdig) > -1)
                        && (dec64cmp(local_fmin, local_fdig, tmp_intv->value.fval.max, local_fdig) < 1)) {
                    if (dec64cmp(local_fmax, local_fdig, tmp_intv->value.fval.max, local_fdig) < 1) {
                        tmp_local_intv = tmp_local_intv->next;
                        continue;
                    } else {
                        goto error;
                    }
                }
            }

            tmp_intv = tmp_intv->next;
        }

        /* some interval left uncovered -> fail */
        if (tmp_local_intv) {
            goto error;
        }
    }

    /* append the local intervals to all the intervals of the superior types, return it all */
    if (intv) {
        for (tmp_intv = intv; tmp_intv->next; tmp_intv = tmp_intv->next);
        tmp_intv->next = local_intv;
    } else {
        intv = local_intv;
    }
    *ret = intv;

    return EXIT_SUCCESS;

error:
    while (intv) {
        tmp_intv = intv->next;
        free(intv);
        intv = tmp_intv;
    }
    while (local_intv) {
        tmp_local_intv = local_intv->next;
        free(local_intv);
        local_intv = tmp_local_intv;
    }

    return -1;
}

/**
 * @brief Resolve a typedef, return only resolved typedefs if derived. If leafref, it must be
 * resolved for this function to return it. Does not log.
 *
 * @param[in] name Typedef name.
 * @param[in] mod_name Typedef name module name.
 * @param[in] module Main module.
 * @param[in] parent Parent of the resolved type definition.
 * @param[out] ret Pointer to the resolved typedef. Can be NULL.
 *
 * @return EXIT_SUCCESS on success, EXIT_FAILURE on forward reference, -1 on error.
 */
int
resolve_superior_type(const char *name, const char *mod_name, const struct lys_module *module,
                      const struct lys_node *parent, struct lys_tpdf **ret)
{
    int i, j;
    struct lys_tpdf *tpdf, *match;
    int tpdf_size;

    if (!mod_name) {
        /* no prefix, try built-in types */
        for (i = 1; i < LY_DATA_TYPE_COUNT; i++) {
            if (!strcmp(ly_types[i].def->name, name)) {
                if (ret) {
                    *ret = ly_types[i].def;
                }
                return EXIT_SUCCESS;
            }
        }
    } else {
        if (!strcmp(mod_name, module->name)) {
            /* prefix refers to the current module, ignore it */
            mod_name = NULL;
        }
    }

    if (!mod_name && parent) {
        /* search in local typedefs */
        while (parent) {
            switch (parent->nodetype) {
            case LYS_CONTAINER:
                tpdf_size = ((struct lys_node_container *)parent)->tpdf_size;
                tpdf = ((struct lys_node_container *)parent)->tpdf;
                break;

            case LYS_LIST:
                tpdf_size = ((struct lys_node_list *)parent)->tpdf_size;
                tpdf = ((struct lys_node_list *)parent)->tpdf;
                break;

            case LYS_GROUPING:
                tpdf_size = ((struct lys_node_grp *)parent)->tpdf_size;
                tpdf = ((struct lys_node_grp *)parent)->tpdf;
                break;

            case LYS_RPC:
            case LYS_ACTION:
                tpdf_size = ((struct lys_node_rpc_action *)parent)->tpdf_size;
                tpdf = ((struct lys_node_rpc_action *)parent)->tpdf;
                break;

            case LYS_NOTIF:
                tpdf_size = ((struct lys_node_notif *)parent)->tpdf_size;
                tpdf = ((struct lys_node_notif *)parent)->tpdf;
                break;

            case LYS_INPUT:
            case LYS_OUTPUT:
                tpdf_size = ((struct lys_node_inout *)parent)->tpdf_size;
                tpdf = ((struct lys_node_inout *)parent)->tpdf;
                break;

            default:
                parent = lys_parent(parent);
                continue;
            }

            for (i = 0; i < tpdf_size; i++) {
                if (!strcmp(tpdf[i].name, name) && tpdf[i].type.base > 0) {
                    match = &tpdf[i];
                    goto check_leafref;
                }
            }

            parent = lys_parent(parent);
        }
    } else {
        /* get module where to search */
        module = lys_get_import_module(module, NULL, 0, mod_name, 0);
        if (!module) {
            return -1;
        }
    }

    /* search in top level typedefs */
    for (i = 0; i < module->tpdf_size; i++) {
        if (!strcmp(module->tpdf[i].name, name) && module->tpdf[i].type.base > 0) {
            match = &module->tpdf[i];
            goto check_leafref;
        }
    }

    /* search in submodules */
    for (i = 0; i < module->inc_size && module->inc[i].submodule; i++) {
        for (j = 0; j < module->inc[i].submodule->tpdf_size; j++) {
            if (!strcmp(module->inc[i].submodule->tpdf[j].name, name) && module->inc[i].submodule->tpdf[j].type.base > 0) {
                match = &module->inc[i].submodule->tpdf[j];
                goto check_leafref;
            }
        }
    }

    return EXIT_FAILURE;

check_leafref:
    if (ret) {
        *ret = match;
    }
    if (match->type.base == LY_TYPE_LEAFREF) {
        while (!match->type.info.lref.path) {
            match = match->type.der;
            assert(match);
        }
    }
    return EXIT_SUCCESS;
}

/**
 * @brief Check the default \p value of the \p type. Logs directly.
 *
 * @param[in] type Type definition to use.
 * @param[in] value Default value to check.
 * @param[in] module Type module.
 *
 * @return EXIT_SUCCESS on success, EXIT_FAILURE on forward reference, -1 on error.
 */
static int
check_default(struct lys_type *type, const char *value, struct lys_module *module)
{
    struct lys_tpdf *base_tpdf = NULL;
    struct lyd_node_leaf_list node;
    int ret = EXIT_SUCCESS;

    if (type->base <= LY_TYPE_DER) {
        /* the type was not resolved yet, nothing to do for now */
        return EXIT_FAILURE;
    }

    if (!value) {
        /* we do not have a new default value, so is there any to check even, in some base type? */
        for (base_tpdf = type->der; base_tpdf->type.der; base_tpdf = base_tpdf->type.der) {
            if (base_tpdf->dflt) {
                value = base_tpdf->dflt;
                break;
            }
        }

        if (!value) {
            /* no default value, nothing to check, all is well */
            return EXIT_SUCCESS;
        }

        /* so there is a default value in a base type, but can the default value be no longer valid (did we define some new restrictions)? */
        switch (type->base) {
        case LY_TYPE_IDENT:
        case LY_TYPE_INST:
        case LY_TYPE_LEAFREF:
        case LY_TYPE_BOOL:
        case LY_TYPE_EMPTY:
            /* these have no restrictions, so we would do the exact same work as the unres in the base typedef */
            return EXIT_SUCCESS;
        case LY_TYPE_BITS:
            /* the default value must match the restricted list of values, if the type was restricted */
            if (type->info.bits.count) {
                break;
            }
            return EXIT_SUCCESS;
        case LY_TYPE_ENUM:
            /* the default value must match the restricted list of values, if the type was restricted */
            if (type->info.enums.count) {
                break;
            }
            return EXIT_SUCCESS;
        case LY_TYPE_DEC64:
            if (type->info.dec64.range) {
                break;
            }
            return EXIT_SUCCESS;
        case LY_TYPE_BINARY:
            if (type->info.binary.length) {
                break;
            }
            return EXIT_SUCCESS;
        case LY_TYPE_INT8:
        case LY_TYPE_INT16:
        case LY_TYPE_INT32:
        case LY_TYPE_INT64:
        case LY_TYPE_UINT8:
        case LY_TYPE_UINT16:
        case LY_TYPE_UINT32:
        case LY_TYPE_UINT64:
            if (type->info.num.range) {
                break;
            }
            return EXIT_SUCCESS;
        case LY_TYPE_STRING:
            if (type->info.str.length || type->info.str.patterns) {
                break;
            }
            return EXIT_SUCCESS;
        case LY_TYPE_UNION:
            /* way too much trouble learning whether we need to check the default again, so just do it */
            break;
        default:
            LOGINT;
            return -1;
        }
    } else if (type->base == LY_TYPE_EMPTY) {
        LOGVAL(LYE_INCHILDSTMT, LY_VLOG_NONE, NULL, "default", type->parent->name);
        LOGVAL(LYE_SPEC, LY_VLOG_NONE, NULL, "The \"empty\" data type cannot have a default value.");
        return -1;
    }

    /* dummy leaf */
    memset(&node, 0, sizeof node);
    node.value_str = value;
    node.value_type = type->base;
    node.schema = calloc(1, sizeof (struct lys_node_leaf));
    if (!node.schema) {
        LOGMEM;
        return -1;
    }
    node.schema->name = strdup("fake-default");
    if (!node.schema->name) {
        LOGMEM;
        free(node.schema);
        return -1;
    }
    node.schema->module = module;
    memcpy(&((struct lys_node_leaf *)node.schema)->type, type, sizeof *type);

    if (type->base == LY_TYPE_LEAFREF) {
        if (!type->info.lref.target) {
            ret = EXIT_FAILURE;
            goto finish;
        }
        ret = check_default(&type->info.lref.target->type, value, module);

    } else if ((type->base == LY_TYPE_INST) || (type->base == LY_TYPE_IDENT)) {
        /* it was converted to JSON format before, nothing else sensible we can do */

    } else {
        if (lyp_parse_value(&node, NULL, 1)) {
            ret = -1;
            if (base_tpdf) {
                /* default value was is defined in some base typedef */
                if ((type->base == LY_TYPE_BITS && type->der->type.der) ||
                        (type->base == LY_TYPE_ENUM && type->der->type.der)) {
                    /* we have refined bits/enums */
                    LOGVAL(LYE_SPEC, LY_VLOG_NONE, NULL,
                           "Invalid value \"%s\" of the default statement inherited to \"%s\" from \"%s\" base type.",
                           value, type->parent->name, base_tpdf->name);
                }
            }
        }
    }

finish:
    if (node.value_type == LY_TYPE_BITS) {
        free(node.value.bit);
    }
    free((char *)node.schema->name);
    free(node.schema);

    return ret;
}

/**
 * @brief Check a key for mandatory attributes. Logs directly.
 *
 * @param[in] key The key to check.
 * @param[in] flags What flags to check.
 * @param[in] list The list of all the keys.
 * @param[in] index Index of the key in the key list.
 * @param[in] name The name of the keys.
 * @param[in] len The name length.
 *
 * @return EXIT_SUCCESS on success, -1 on error.
 */
static int
check_key(struct lys_node_list *list, int index, const char *name, int len)
{
    struct lys_node_leaf *key = list->keys[index];
    char *dup = NULL;
    int j;

    /* existence */
    if (!key) {
        if (name[len] != '\0') {
            dup = strdup(name);
            if (!dup) {
                LOGMEM;
                return -1;
            }
            dup[len] = '\0';
            name = dup;
        }
        LOGVAL(LYE_KEY_MISS, LY_VLOG_LYS, list, name);
        free(dup);
        return -1;
    }

    /* uniqueness */
    for (j = index - 1; j >= 0; j--) {
        if (key == list->keys[j]) {
            LOGVAL(LYE_KEY_DUP, LY_VLOG_LYS, list, key->name);
            return -1;
        }
    }

    /* key is a leaf */
    if (key->nodetype != LYS_LEAF) {
        LOGVAL(LYE_KEY_NLEAF, LY_VLOG_LYS, list, key->name);
        return -1;
    }

    /* type of the leaf is not built-in empty */
    if (key->type.base == LY_TYPE_EMPTY && key->module->version < 2) {
        LOGVAL(LYE_KEY_TYPE, LY_VLOG_LYS, list, key->name);
        return -1;
    }

    /* config attribute is the same as of the list */
    if ((list->flags & LYS_CONFIG_MASK) != (key->flags & LYS_CONFIG_MASK)) {
        LOGVAL(LYE_KEY_CONFIG, LY_VLOG_LYS, list, key->name);
        return -1;
    }

    /* key is not placed from augment */
    if (key->parent->nodetype == LYS_AUGMENT) {
        LOGVAL(LYE_KEY_MISS, LY_VLOG_LYS, key, key->name);
        LOGVAL(LYE_SPEC, LY_VLOG_LYS, key, "Key inserted from augment.");
        return -1;
    }

    /* key is not when/if-feature -conditional */
    j = 0;
    if (key->when || (key->iffeature_size && (j = 1))) {
        LOGVAL(LYE_INCHILDSTMT, LY_VLOG_LYS, key, j ? "if-feature" : "when", "leaf");
        LOGVAL(LYE_SPEC, LY_VLOG_LYS, key, "Key definition cannot depend on a \"%s\" condition.",
               j ? "if-feature" : "when");
        return -1;
    }

    return EXIT_SUCCESS;
}

/**
 * @brief Resolve (test the target exists) unique. Logs directly.
 *
 * @param[in] parent The parent node of the unique structure.
 * @param[in] uniq_str_path One path from the unique string.
 *
 * @return EXIT_SUCCESS on succes, EXIT_FAILURE on forward reference, -1 on error.
 */
int
resolve_unique(struct lys_node *parent, const char *uniq_str_path, uint8_t *trg_type)
{
    int rc;
    const struct lys_node *leaf = NULL;

    rc = resolve_descendant_schema_nodeid(uniq_str_path, parent->child, LYS_LEAF, 1, 1, &leaf);
    if (rc || !leaf) {
        if (rc) {
            LOGVAL(LYE_INARG, LY_VLOG_LYS, parent, uniq_str_path, "unique");
            if (rc > 0) {
                LOGVAL(LYE_INCHAR, LY_VLOG_LYS, parent, uniq_str_path[rc - 1], &uniq_str_path[rc - 1]);
            } else if (rc == -2) {
                LOGVAL(LYE_SPEC, LY_VLOG_LYS, parent, "Unique argument references list.");
            }
            rc = -1;
        } else {
            LOGVAL(LYE_INARG, LY_VLOG_LYS, parent, uniq_str_path, "unique");
            LOGVAL(LYE_SPEC, LY_VLOG_LYS, parent, "Target leaf not found.");
            rc = EXIT_FAILURE;
        }
        goto error;
    }
    if (leaf->nodetype != LYS_LEAF) {
        LOGVAL(LYE_INARG, LY_VLOG_LYS, parent, uniq_str_path, "unique");
        LOGVAL(LYE_SPEC, LY_VLOG_LYS, parent, "Target is not a leaf.");
        return -1;
    }

    /* check status */
    if (lyp_check_status(parent->flags, parent->module, parent->name, leaf->flags, leaf->module, leaf->name, leaf)) {
        return -1;
    }

    /* check that all unique's targets are of the same config type */
    if (*trg_type) {
        if (((*trg_type == 1) && (leaf->flags & LYS_CONFIG_R)) || ((*trg_type == 2) && (leaf->flags & LYS_CONFIG_W))) {
            LOGVAL(LYE_INARG, LY_VLOG_LYS, parent, uniq_str_path, "unique");
            LOGVAL(LYE_SPEC, LY_VLOG_LYS, parent,
                   "Leaf \"%s\" referenced in unique statement is config %s, but previous referenced leaf is config %s.",
                   uniq_str_path, *trg_type == 1 ? "false" : "true", *trg_type == 1 ? "true" : "false");
            return -1;
        }
    } else {
        /* first unique */
        if (leaf->flags & LYS_CONFIG_W) {
            *trg_type = 1;
        } else {
            *trg_type = 2;
        }
    }

    /* set leaf's unique flag */
    ((struct lys_node_leaf *)leaf)->flags |= LYS_UNIQUE;

    return EXIT_SUCCESS;

error:

    return rc;
}

void
unres_data_del(struct unres_data *unres, uint32_t i)
{
    /* there are items after the one deleted */
    if (i+1 < unres->count) {
        /* we only move the data, memory is left allocated, why bother */
        memmove(&unres->node[i], &unres->node[i+1], (unres->count-(i+1)) * sizeof *unres->node);

    /* deleting the last item */
    } else if (i == 0) {
        free(unres->node);
        unres->node = NULL;
    }

    /* if there are no items after and it is not the last one, just move the counter */
    --unres->count;
}

/**
 * @brief Resolve (find) a data node from a specific module. Does not log.
 *
 * @param[in] mod Module to search in.
 * @param[in] name Name of the data node.
 * @param[in] nam_len Length of the name.
 * @param[in] start Data node to start the search from.
 * @param[in,out] parents Resolved nodes. If there are some parents,
 *                        they are replaced (!!) with the resolvents.
 *
 * @return EXIT_SUCCESS on success, EXIT_FAILURE on forward reference, -1 on error.
 */
static int
resolve_data(const struct lys_module *mod, const char *name, int nam_len, struct lyd_node *start, struct unres_data *parents)
{
    struct lyd_node *node;
    int flag;
    uint32_t i;

    if (!parents->count) {
        parents->count = 1;
        parents->node = malloc(sizeof *parents->node);
        if (!parents->node) {
            LOGMEM;
            return -1;
        }
        parents->node[0] = NULL;
    }
    for (i = 0; i < parents->count;) {
        if (parents->node[i] && (parents->node[i]->schema->nodetype & (LYS_LEAF | LYS_LEAFLIST | LYS_ANYDATA))) {
            /* skip */
            ++i;
            continue;
        }
        flag = 0;
        LY_TREE_FOR(parents->node[i] ? parents->node[i]->child : start, node) {
            if (node->schema->module == mod && !strncmp(node->schema->name, name, nam_len)
                    && node->schema->name[nam_len] == '\0') {
                /* matching target */
                if (!flag) {
                    /* put node instead of the current parent */
                    parents->node[i] = node;
                    flag = 1;
                } else {
                    /* multiple matching, so create a new node */
                    ++parents->count;
                    parents->node = ly_realloc(parents->node, parents->count * sizeof *parents->node);
                    if (!parents->node) {
                        return EXIT_FAILURE;
                    }
                    parents->node[parents->count-1] = node;
                    ++i;
                }
            }
        }

        if (!flag) {
            /* remove item from the parents list */
            unres_data_del(parents, i);
        } else {
            ++i;
        }
    }

    return parents->count ? EXIT_SUCCESS : EXIT_FAILURE;
}

/**
 * @brief Resolve (find) a data node. Does not log.
 *
 * @param[in] mod_name Module name of the data node.
 * @param[in] mod_name_len Length of the module name.
 * @param[in] name Name of the data node.
 * @param[in] nam_len Length of the name.
 * @param[in] start Data node to start the search from.
 * @param[in,out] parents Resolved nodes. If there are some parents,
 *                        they are replaced (!!) with the resolvents.
 *
 * @return EXIT_SUCCESS on success, EXIT_FAILURE on forward reference, -1 otherwise.
 */
static int
resolve_data_node(const char *mod_name, int mod_name_len, const char *name, int name_len, struct lyd_node *start,
                    struct unres_data *parents)
{
    const struct lys_module *mod;
    char *str;

    assert(start);

    if (mod_name) {
        /* we have mod_name, find appropriate module */
        str = strndup(mod_name, mod_name_len);
        if (!str) {
            LOGMEM;
            return -1;
        }
        mod = ly_ctx_get_module(start->schema->module->ctx, str, NULL);
        free(str);
        if (!mod) {
            /* invalid prefix */
            return -1;
        }
    } else {
        /* no prefix, module is the same as of current node */
        mod = start->schema->module;
    }

    return resolve_data(mod, name, name_len, start, parents);
}

/**
 * @brief Resolve a path predicate (leafref) in JSON data context. Logs directly
 *        only specific errors, general no-resolvent error is left to the caller.
 *
 * @param[in] pred Predicate to use.
 * @param[in] node Node from which the predicate is being resolved
 * @param[in,out] node_match Nodes satisfying the restriction
 *                           without the predicate. Nodes not
 *                           satisfying the predicate are removed.
 * @param[out] parsed Number of characters parsed, negative on error.
 *
 * @return EXIT_SUCCESS on success, EXIT_FAILURE on forward reference, -1 on error.
 */
static int
resolve_path_predicate_data(const char *pred, struct lyd_node *node, struct unres_data *node_match,
                            int *parsed)
{
    /* ... /node[source = destination] ... */
    struct unres_data source_match, dest_match;
    const char *path_key_expr, *source, *sour_pref, *dest, *dest_pref;
    int pke_len, sour_len, sour_pref_len, dest_len, dest_pref_len, parsed_loc = 0, pke_parsed = 0;
    int has_predicate, dest_parent_times, i, rc;
    uint32_t j;
    struct lyd_node_leaf_list *leaf_dst, *leaf_src;

    source_match.count = 1;
    source_match.node = malloc(sizeof *source_match.node);
    if (!source_match.node) {
        LOGMEM;
        return -1;
    }
    dest_match.count = 1;
    dest_match.node = malloc(sizeof *dest_match.node);
    if (!dest_match.node) {
        LOGMEM;
        return -1;
    }

    do {
        if ((i = parse_path_predicate(pred, &sour_pref, &sour_pref_len, &source, &sour_len, &path_key_expr,
                                      &pke_len, &has_predicate)) < 1) {
            LOGVAL(LYE_INCHAR, LY_VLOG_LYD, node, pred[-i], &pred[-i]);
            rc = -1;
            goto error;
        }
        parsed_loc += i;
        pred += i;

        for (j = 0; j < node_match->count;) {
            /* source */
            source_match.node[0] = node_match->node[j];

            /* must be leaf (key of a list) */
            if ((rc = resolve_data_node(sour_pref, sour_pref_len, source, sour_len, node_match->node[j],
                    &source_match)) || (source_match.count != 1) || (source_match.node[0]->schema->nodetype != LYS_LEAF)) {
                i = 0;
                goto error;
            }

            /* destination */
            dest_match.node[0] = node;
            dest_parent_times = 0;
            if ((i = parse_path_key_expr(path_key_expr, &dest_pref, &dest_pref_len, &dest, &dest_len,
                                            &dest_parent_times)) < 1) {
                LOGVAL(LYE_INCHAR, LY_VLOG_LYD, node, path_key_expr[-i], &path_key_expr[-i]);
                rc = -1;
                goto error;
            }
            pke_parsed = i;
            for (i = 0; i < dest_parent_times; ++i) {
                dest_match.node[0] = dest_match.node[0]->parent;
                if (!dest_match.node[0]) {
                    i = 0;
                    rc = EXIT_FAILURE;
                    goto error;
                }
            }
            while (1) {
                if ((rc = resolve_data_node(dest_pref, dest_pref_len, dest, dest_len, dest_match.node[0],
                        &dest_match)) || (dest_match.count != 1)) {
                    i = 0;
                    goto error;
                }

                if (pke_len == pke_parsed) {
                    break;
                }
                if ((i = parse_path_key_expr(path_key_expr+pke_parsed, &dest_pref, &dest_pref_len, &dest, &dest_len,
                                             &dest_parent_times)) < 1) {
                    LOGVAL(LYE_INCHAR, LY_VLOG_LYD, node, path_key_expr[-i], &path_key_expr[-i]);
                    rc = -1;
                    goto error;
                }
                pke_parsed += i;
            }

            /* check match between source and destination nodes */
            leaf_dst = (struct lyd_node_leaf_list *)dest_match.node[0];
            while (leaf_dst->value_type == LY_TYPE_LEAFREF) {
                leaf_dst = (struct lyd_node_leaf_list *)leaf_dst->value.leafref;
            }
            leaf_src = (struct lyd_node_leaf_list *)source_match.node[0];
            while (leaf_src->value_type == LY_TYPE_LEAFREF) {
                leaf_src = (struct lyd_node_leaf_list *)leaf_src->value.leafref;
            }
            if (leaf_src->value_type != leaf_dst->value_type) {
                goto remove_leafref;
            }

            if (!ly_strequal(leaf_src->value_str, leaf_dst->value_str, 1)) {
                goto remove_leafref;
            }

            /* leafref is ok, continue check with next leafref */
            ++j;
            continue;

remove_leafref:
            /* does not fulfill conditions, remove leafref record */
            unres_data_del(node_match, j);
        }
    } while (has_predicate);

    free(source_match.node);
    free(dest_match.node);
    if (parsed) {
        *parsed = parsed_loc;
    }
    return EXIT_SUCCESS;

error:

    if (source_match.count) {
        free(source_match.node);
    }
    if (dest_match.count) {
        free(dest_match.node);
    }
    if (parsed) {
        *parsed = -parsed_loc+i;
    }
    return rc;
}

/**
 * @brief Resolve a path (leafref) in JSON data context. Logs directly.
 *
 * @param[in] node Leafref data node.
 * @param[in] path Path of the leafref.
 * @param[out] ret Matching nodes. Expects an empty, but allocated structure.
 *
 * @return EXIT_SUCCESS on success, EXIT_FAILURE on forward reference, -1 otherwise.
 */
static int
resolve_path_arg_data(struct lyd_node *node, const char *path, struct unres_data *ret)
{
    struct lyd_node *data = NULL;
    const char *prefix, *name;
    int pref_len, nam_len, has_predicate, parent_times, i, parsed, rc;
    uint32_t j;

    assert(node && path && ret && !ret->count);

    parent_times = 0;
    parsed = 0;

    /* searching for nodeset */
    do {
        if ((i = parse_path_arg(path, &prefix, &pref_len, &name, &nam_len, &parent_times, &has_predicate)) < 1) {
            LOGVAL(LYE_INCHAR, LY_VLOG_LYD, node, path[-i], &path[-i]);
            rc = -1;
            goto error;
        }
        path += i;
        parsed += i;

        if (!ret->count) {
            if (parent_times > 0) {
                data = node;
                for (i = 1; i < parent_times; ++i) {
                    data = data->parent;
                }
            } else if (!parent_times) {
                data = node->child;
            } else {
                /* absolute path */
                for (data = node; data->parent; data = data->parent);
            }

            /* we may still be parsing it and the pointer is not correct yet */
            if (data->prev) {
                while (data->prev->next) {
                    data = data->prev;
                }
            }
        }

        /* node identifier */
        if ((rc = resolve_data_node(prefix, pref_len, name, nam_len, data, ret))) {
            if (rc == -1) {
                LOGVAL(LYE_INELEM_LEN, LY_VLOG_LYD, node, nam_len, name);
            }
            goto error;
        }

        if (has_predicate) {
            /* we have predicate, so the current results must be lists */
            for (j = 0; j < ret->count;) {
                if (ret->node[j]->schema->nodetype == LYS_LIST &&
                        ((struct lys_node_list *)ret->node[0]->schema)->keys) {
                    /* leafref is ok, continue check with next leafref */
                    ++j;
                    continue;
                }

                /* does not fulfill conditions, remove leafref record */
                unres_data_del(ret, j);
            }
            if ((rc = resolve_path_predicate_data(path, node, ret, &i))) {
                if (rc == -1) {
                    LOGVAL(LYE_NORESOLV, LY_VLOG_LYD, node, "leafref", path);
                }
                goto error;
            }
            path += i;
            parsed += i;

            if (!ret->count) {
                rc = EXIT_FAILURE;
                goto error;
            }
        }
    } while (path[0] != '\0');

    return EXIT_SUCCESS;

error:

    free(ret->node);
    ret->node = NULL;
    ret->count = 0;

    return rc;
}

/**
 * @brief Resolve a path (leafref) predicate in JSON schema context. Logs directly.
 *
 * @param[in] path Path to use.
 * @param[in] context_node Predicate context node (where the predicate is placed).
 * @param[in] parent Path context node (where the path begins/is placed).
 *
 * @return 0 on forward reference, otherwise the number
 *         of characters successfully parsed,
 *         positive on success, negative on failure.
 */
static int
resolve_path_predicate_schema(const char *path, const struct lys_node *context_node,
                              struct lys_node *parent)
{
    const struct lys_node *src_node, *dst_node;
    const char *path_key_expr, *source, *sour_pref, *dest, *dest_pref;
    int pke_len, sour_len, sour_pref_len, dest_len, dest_pref_len, parsed = 0, pke_parsed = 0;
    int has_predicate, dest_parent_times = 0, i, rc;

    do {
        if ((i = parse_path_predicate(path, &sour_pref, &sour_pref_len, &source, &sour_len, &path_key_expr,
                                      &pke_len, &has_predicate)) < 1) {
            LOGVAL(LYE_INCHAR, parent ? LY_VLOG_LYS : LY_VLOG_NONE, parent, path[-i], path-i);
            return -parsed+i;
        }
        parsed += i;
        path += i;

        /* source (must be leaf) */
        if (!sour_pref) {
            sour_pref = context_node->module->name;
        }
        rc = lys_get_sibling(context_node->child, sour_pref, sour_pref_len, source, sour_len,
                             LYS_LEAF | LYS_LEAFLIST | LYS_AUGMENT, &src_node);
        if (rc) {
            LOGVAL(LYE_NORESOLV, parent ? LY_VLOG_LYS : LY_VLOG_NONE, parent, "leafref predicate", path-parsed);
            return 0;
        }

        /* destination */
        if ((i = parse_path_key_expr(path_key_expr, &dest_pref, &dest_pref_len, &dest, &dest_len,
                                     &dest_parent_times)) < 1) {
            LOGVAL(LYE_INCHAR, parent ? LY_VLOG_LYS : LY_VLOG_NONE, parent, path_key_expr[-i], path_key_expr-i);
            return -parsed;
        }
        pke_parsed += i;

        for (i = 0, dst_node = parent; i < dest_parent_times; ++i) {
            if (!dst_node) {
                LOGVAL(LYE_NORESOLV, parent ? LY_VLOG_LYS : LY_VLOG_NONE, parent, "leafref predicate", path_key_expr);
                return 0;
            }
            /* path is supposed to be evaluated in data tree, so we have to skip
             * all schema nodes that cannot be instantiated in data tree */
            for (dst_node = lys_parent(dst_node);
                 dst_node && !(dst_node->nodetype & (LYS_CONTAINER | LYS_LIST));
                 dst_node = lys_parent(dst_node));
        }
        while (1) {
            if (!dest_pref) {
                dest_pref = dst_node->module->name;
            }
            rc = lys_get_sibling(dst_node->child, dest_pref, dest_pref_len, dest, dest_len,
                                 LYS_CONTAINER | LYS_LIST | LYS_LEAF | LYS_AUGMENT, &dst_node);
            if (rc) {
                LOGVAL(LYE_NORESOLV, parent ? LY_VLOG_LYS : LY_VLOG_NONE, parent, "leafref predicate", path_key_expr);
                return 0;
            }

            if (pke_len == pke_parsed) {
                break;
            }

            if ((i = parse_path_key_expr(path_key_expr+pke_parsed, &dest_pref, &dest_pref_len, &dest, &dest_len,
                                         &dest_parent_times)) < 1) {
                LOGVAL(LYE_INCHAR, parent ? LY_VLOG_LYS : LY_VLOG_NONE, parent,
                       (path_key_expr+pke_parsed)[-i], (path_key_expr+pke_parsed)-i);
                return -parsed;
            }
            pke_parsed += i;
        }

        /* check source - dest match */
        if (dst_node->nodetype != src_node->nodetype) {
            LOGVAL(LYE_NORESOLV, parent ? LY_VLOG_LYS : LY_VLOG_NONE, parent, "leafref predicate", path-parsed);
            LOGVAL(LYE_SPEC, parent ? LY_VLOG_LYS : LY_VLOG_NONE, parent, "Destination node is not a %s, but a %s.",
                   strnodetype(src_node->nodetype), strnodetype(dst_node->nodetype));
            return -parsed;
        }
    } while (has_predicate);

    return parsed;
}

/**
 * @brief Resolve a path (leafref) in JSON schema context. Logs directly.
 *
 * @param[in] path Path to use.
 * @param[in] parent_node Parent of the leafref.
 * @param[in] parent_tpdf Flag if the parent node is actually typedef, in that case the path
 *            has to contain absolute path
 * @param[out] ret Pointer to the resolved schema node. Can be NULL.
 *
 * @return EXIT_SUCCESS on success, EXIT_FAILURE on forward reference, -1 on error.
 */
static int
resolve_path_arg_schema(const char *path, struct lys_node *parent, int parent_tpdf,
                        const struct lys_node **ret)
{
    const struct lys_node *node;
    const struct lys_module *mod, *mod2;
    const char *id, *prefix, *name;
    int pref_len, nam_len, parent_times, has_predicate;
    int i, first_iter, rc;

    first_iter = 1;
    parent_times = 0;
    id = path;

    mod2 = lys_node_module(parent);
    do {
        if ((i = parse_path_arg(id, &prefix, &pref_len, &name, &nam_len, &parent_times, &has_predicate)) < 1) {
            LOGVAL(LYE_INCHAR, parent_tpdf ? LY_VLOG_NONE : LY_VLOG_LYS, parent_tpdf ? NULL : parent, id[-i], &id[-i]);
            return -1;
        }
        id += i;

        if (first_iter) {
            if (parent_times == -1) {
                /* resolve prefix of the module */
                mod = lys_get_import_module(parent->module, NULL, 0, prefix, pref_len);
                mod = lys_get_implemented_module(mod);
                /* get start node */
                node = mod ? mod->data : NULL;
                if (!node) {
                    LOGVAL(LYE_NORESOLV, parent_tpdf ? LY_VLOG_NONE : LY_VLOG_LYS, parent_tpdf ? NULL : parent,
                           "leafref", path);
                    return EXIT_FAILURE;
                }
            } else if (parent_times > 0) {
                if (parent_tpdf) {
                    /* the path is not allowed to contain relative path since we are in top level typedef */
                    LOGVAL(LYE_NORESOLV, 0, NULL, "leafref", path);
                    return -1;
                }

                /* node is the parent already, skip one ".." */
                for (i = 1, node = parent; i < parent_times; i++) {
                    /* path is supposed to be evaluated in data tree, so we have to skip
                     * all schema nodes that cannot be instantiated in data tree */
                    for (node = lys_parent(node);
                         node && !(node->nodetype & (LYS_CONTAINER | LYS_LIST));
                         node = lys_parent(node));

                    if (!node) {
                        LOGVAL(LYE_NORESOLV, parent_tpdf ? LY_VLOG_NONE : LY_VLOG_LYS, parent_tpdf ? NULL : parent,
                               "leafref", path);
                        return EXIT_FAILURE;
                    }

                }
            } else {
                LOGINT;
                return -1;
            }

            first_iter = 0;
        } else {
            /* move down the tree, if possible */
            if (node->nodetype & (LYS_LEAF | LYS_LEAFLIST | LYS_ANYDATA)) {
                LOGVAL(LYE_INCHAR, parent_tpdf ? LY_VLOG_NONE : LY_VLOG_LYS, parent_tpdf ? NULL : parent, name[0], name);
                return -1;
            }
            node = node->child;
        }

        if (!prefix) {
            prefix = lys_node_module(parent)->name;
        }

        rc = lys_get_sibling(node, prefix, pref_len, name, nam_len, LYS_ANY & ~(LYS_USES | LYS_GROUPING), &node);
        if (rc) {
            LOGVAL(LYE_NORESOLV, parent_tpdf ? LY_VLOG_NONE : LY_VLOG_LYS, parent_tpdf ? NULL : parent, "leafref", path);
            return EXIT_FAILURE;
        }

        if (has_predicate) {
            /* we have predicate, so the current result must be list */
            if (node->nodetype != LYS_LIST) {
                LOGVAL(LYE_NORESOLV, parent_tpdf ? LY_VLOG_NONE : LY_VLOG_LYS, parent_tpdf ? NULL : parent, "leafref", path);
                return -1;
            }

            i = resolve_path_predicate_schema(id, node, parent);
            if (i <= 0) {
                if (i == 0) {
                    return EXIT_FAILURE;
                } else { /* i < 0 */
                    return -1;
                }
            }
            id += i;
        }
        mod = lys_node_module(node);
        if (!mod->implemented && mod != mod2) {
            /* set the module implemented */
            if (lys_set_implemented(mod)) {
                return -1;
            }
        }
    } while (id[0]);

<<<<<<< HEAD
    /* the target must be leaf */
    if (!(node->nodetype & LYS_LEAF)) {
        LOGVAL(LYE_NORESOLV, parent_tpdf ? LY_VLOG_NONE : LY_VLOG_LYS, parent_tpdf ? NULL : parent, "leafref", path);
        LOGVAL(LYE_SPEC, parent_tpdf ? LY_VLOG_NONE : LY_VLOG_LYS, parent_tpdf ? NULL : parent,
               "Leafref target \"%s\" is not a leaf.", path);
=======
    /* the target must be leaf or leaf-list (in YANG 1.1 only) */
    if ((node->nodetype != LYS_LEAF) && ((lys_node_module(parent)->version != 2) || (node->nodetype != LYS_LEAFLIST))) {
        LOGVAL(LYE_NORESOLV, parent_tpdf ? LY_VLOG_NONE : LY_VLOG_LYS, parent_tpdf ? NULL : parent, "leafref", path);
        LOGVAL(LYE_SPEC, parent_tpdf ? LY_VLOG_NONE : LY_VLOG_LYS, parent_tpdf ? NULL : parent,
               "Leafref target \"%s\" is not a leaf%s.", path,
               lys_node_module(parent)->version != 2 ? "" : " nor a leaf-list");
>>>>>>> 3c3eb2bb
        return -1;
    }

    /* check status */
    if (lyp_check_status(parent->flags, parent->module, parent->name,
                     node->flags, node->module, node->name, node)) {
        return -1;
    }

    if (ret) {
        *ret = node;
    }

    return EXIT_SUCCESS;
}

/**
 * @brief Resolve instance-identifier predicate in JSON data format.
 *        Does not log.
 *
 * @param[in] pred Predicate to use.
 * @param[in,out] node_match Nodes matching the restriction without
 *                           the predicate. Nodes not satisfying
 *                           the predicate are removed.
 *
 * @return Number of characters successfully parsed,
 *         positive on success, negative on failure.
 */
static int
resolve_predicate(const char *pred, struct unres_data *node_match)
{
    /* ... /node[target = value] ... */
    struct lyd_node *target;
    const char *model, *name, *value;
    int mod_len, nam_len, val_len, i, has_predicate, cur_idx, idx, parsed, pred_iter, k;
    uint32_t j;

    assert(pred && node_match->count);

    idx = -1;
    parsed = 0;

    pred_iter = -1;
    do {
        if ((i = parse_predicate(pred, &model, &mod_len, &name, &nam_len, &value, &val_len, &has_predicate)) < 1) {
            return -parsed+i;
        }
        parsed += i;
        pred += i;

        if (isdigit(name[0])) {
            /* pos */
            assert(!value);
            idx = atoi(name);
        } else if (name[0] != '.') {
            /* list keys */
            if (pred_iter < 0) {
                pred_iter = 1;
            } else {
                ++pred_iter;
            }
        }

        for (cur_idx = 1, j = 0; j < node_match->count; ++cur_idx) {
            /* target */
            if (name[0] == '.') {
                /* leaf-list value */
                if (node_match->node[j]->schema->nodetype != LYS_LEAFLIST) {
                    goto remove_instid;
                }

                target = node_match->node[j];
                /* check the value */
                if (strncmp(((struct lyd_node_leaf_list *)target)->value_str, value, val_len)
                    || ((struct lyd_node_leaf_list *)target)->value_str[val_len]) {
                    goto remove_instid;
                }

            } else if (!value) {
                /* keyless list position */
                if ((node_match->node[j]->schema->nodetype != LYS_LIST)
                        || ((struct lys_node_list *)node_match->node[j]->schema)->keys) {
                    goto remove_instid;
                }

                if (idx != cur_idx) {
                    goto remove_instid;
                }

            } else {
                /* list key value */
                if (node_match->node[j]->schema->nodetype != LYS_LIST) {
                    goto remove_instid;
                }

                /* key module must match the list module */
                if (strncmp(node_match->node[j]->schema->module->name, model, mod_len)
                        || node_match->node[j]->schema->module->name[mod_len]) {
                    goto remove_instid;
                }
                /* find the key leaf */
                for (k = 1, target = node_match->node[j]->child; target && (k < pred_iter); k++, target = target->next);
                if (!target) {
                    goto remove_instid;
                }
                if ((struct lys_node_leaf *)target->schema !=
                        ((struct lys_node_list *)node_match->node[j]->schema)->keys[pred_iter - 1]) {
                    goto remove_instid;
                }

                /* check the value */
                if (strncmp(((struct lyd_node_leaf_list *)target)->value_str, value, val_len)
                    || ((struct lyd_node_leaf_list *)target)->value_str[val_len]) {
                    goto remove_instid;
                }
            }

            /* instid is ok, continue check with the next one */
            ++j;
            continue;

remove_instid:
            /* does not fulfill conditions, remove instid record */
            unres_data_del(node_match, j);
        }
    } while (has_predicate);

    /* check that all list keys were specified */
    if ((pred_iter > 0) && node_match->count) {
        j = 0;
        while (j < node_match->count) {
            assert(node_match->node[j]->schema->nodetype == LYS_LIST);
            if (pred_iter < ((struct lys_node_list *)node_match->node[j]->schema)->keys_size) {
                /* not enough predicates, just remove the list instance */
                unres_data_del(node_match, j);
            } else {
                ++j;
            }
        }

        if (!node_match->count) {
            LOGVAL(LYE_SPEC, LY_VLOG_NONE, NULL, "Instance identifier is missing some list keys.");
        }
    }

    return parsed;
}

/**
 * @brief Resolve instance-identifier in JSON data format. Logs directly.
 *
 * @param[in] data Data node where the path is used
 * @param[in] path Instance-identifier node value.
 *
 * @return Matching node or NULL if no such a node exists. If error occurs, NULL is returned and ly_errno is set.
 */
static struct lyd_node *
resolve_instid(struct lyd_node *data, const char *path)
{
    int i = 0, j;
    struct lyd_node *result = NULL;
    const struct lys_module *mod;
    struct ly_ctx *ctx = data->schema->module->ctx;
    const char *model, *name;
    char *str;
    int mod_len, name_len, has_predicate;
    struct unres_data node_match;

    memset(&node_match, 0, sizeof node_match);

    /* we need root to resolve absolute path */
    for (; data->parent; data = data->parent);
    /* we're still parsing it and the pointer is not correct yet */
    if (data->prev) {
        for (; data->prev->next; data = data->prev);
    }

    /* search for the instance node */
    while (path[i]) {
        j = parse_instance_identifier(&path[i], &model, &mod_len, &name, &name_len, &has_predicate);
        if (j <= 0) {
            LOGVAL(LYE_INCHAR, LY_VLOG_LYD, data, path[i-j], &path[i-j]);
            goto error;
        }
        i += j;

        str = strndup(model, mod_len);
        if (!str) {
            LOGMEM;
            goto error;
        }
        mod = ly_ctx_get_module(ctx, str, NULL);
        free(str);

        if (resolve_data(mod, name, name_len, data, &node_match)) {
            /* no instance exists */
            return NULL;
        }

        if (has_predicate) {
            /* we have predicate, so the current results must be list or leaf-list */
            j = resolve_predicate(&path[i], &node_match);
            if (j < 1) {
                LOGVAL(LYE_INPRED, LY_VLOG_LYD, data, &path[i-j]);
                goto error;
            }
            i += j;

            if (!node_match.count) {
                /* no instance exists */
                return NULL;
            }
        }
    }

    if (!node_match.count) {
        /* no instance exists */
        return NULL;
    } else if (node_match.count > 1) {
        /* instance identifier must resolve to a single node */
        LOGVAL(LYE_TOOMANY, LY_VLOG_LYD, data, path, "data tree");
        goto error;
    } else {
        /* we have required result, remember it and cleanup */
        result = node_match.node[0];
        free(node_match.node);
        return result;
    }

error:
    /* cleanup */
    free(node_match.node);
    return NULL;
}

/**
 * @brief Passes config flag down to children, skips nodes without config flags.
 * Does not log.
 *
 * @param[in] node Siblings and their children to have flags changed.
 * @param[in] clear Flag to clear all config flags if parent is LYS_NOTIF, LYS_INPUT, LYS_OUTPUT, LYS_RPC.
 * @param[in] flags Flags to assign to all the nodes.
 *
 * @return 0 on success, -1 on error.
 */
static int
inherit_config_flag(struct lys_node *node, int flags, int clear, int check_list)
{
    assert(!(flags ^ (flags & LYS_CONFIG_MASK)));
    LY_TREE_FOR(node, node) {
        if (clear) {
            node->flags &= ~LYS_CONFIG_MASK;
            node->flags &= ~LYS_CONFIG_SET;
        } else {
            if (node->flags & LYS_CONFIG_SET) {
                /* skip nodes with an explicit config value */
                if ((flags & LYS_CONFIG_R) && (node->flags & LYS_CONFIG_W)) {
                    LOGVAL(LYE_INARG, LY_VLOG_LYS, node, "true", "config");
                    LOGVAL(LYE_SPEC, LY_VLOG_LYS, node, "State nodes cannot have configuration nodes as children.");
                    return -1;
                }
                continue;
            }

            if (!(node->nodetype & (LYS_USES | LYS_GROUPING))) {
                node->flags = (node->flags & ~LYS_CONFIG_MASK) | flags;
                /* check that configuration lists have keys */
                if (check_list && (node->nodetype == LYS_LIST)
                        && (node->flags & LYS_CONFIG_W) && !((struct lys_node_list *)node)->keys_size) {
                    LOGVAL(LYE_MISSCHILDSTMT, LY_VLOG_LYS, node, "key", "list");
                    return -1;
                }
            }
        }
        if (!(node->nodetype & (LYS_LEAF | LYS_LEAFLIST | LYS_ANYDATA))) {
            if (inherit_config_flag(node->child, flags, clear, check_list)) {
                return -1;
            }
        }
    }

    return 0;
}

/**
 * @brief Resolve augment target. Logs directly.
 *
 * @param[in] aug Augment to use.
 * @param[in] siblings Nodes where to start the search in. If set, uses augment, if not, standalone augment.
 *
 * @return EXIT_SUCCESS on success, EXIT_FAILURE on forward reference, -1 on error.
 */
static int
resolve_augment(struct lys_node_augment *aug, struct lys_node *siblings)
{
    int rc, clear_config;
    struct lys_node *sub;
    const struct lys_node *aug_target, *parent;
    struct lys_module *mod;

    assert(aug && !aug->target);

    /* resolve target node */
    rc = resolve_augment_schema_nodeid(aug->target_name, siblings, (siblings ? NULL : aug->module), &aug_target);
    if (rc == -1) {
        return -1;
    }
    if (rc > 0) {
        LOGVAL(LYE_INCHAR, LY_VLOG_LYS, aug, aug->target_name[rc - 1], &aug->target_name[rc - 1]);
        return -1;
    }
    if (!aug_target) {
        LOGVAL(LYE_INRESOLV, LY_VLOG_LYS, aug, "augment", aug->target_name);
        return EXIT_FAILURE;
    }

    /* check that we want to connect augment into its target */
    mod = lys_main_module(aug->module);
    if (!mod->implemented) {
        /* it must be augment only to the same module,
         * otherwise we do not apply augment in not-implemented
         * module. If the module is set to be implemented in future,
         * the augment is being resolved and checked again */
        for (sub = aug->target; sub; sub = lys_parent(sub)) {
            if (lys_node_module(sub) != mod) {
                /* this is not an implemented module and the augment
                 * target some other module, so avoid its connecting
                 * to the target */
                return EXIT_SUCCESS;
            }
        }
    }

    if (!aug->child) {
        /* nothing to do */
        LOGWRN("Augment \"%s\" without children.", aug->target_name);
        goto success;
    }

    /* check for mandatory nodes - if the target node is in another module
     * the added nodes cannot be mandatory
     */
    if (!aug->parent && (lys_node_module((struct lys_node *)aug) != lys_node_module(aug_target))
            && (rc = lyp_check_mandatory_augment(aug))) {
        return rc;
    }

    /* check augment target type and then augment nodes type */
    if (aug_target->nodetype & (LYS_CONTAINER | LYS_LIST | LYS_CASE | LYS_INPUT | LYS_OUTPUT | LYS_NOTIF)) {
        LY_TREE_FOR(aug->child, sub) {
            if (!(sub->nodetype & (LYS_ANYDATA | LYS_CONTAINER | LYS_LEAF | LYS_LIST | LYS_LEAFLIST | LYS_USES | LYS_CHOICE))) {
                LOGVAL(LYE_INCHILDSTMT, LY_VLOG_LYS, aug, strnodetype(sub->nodetype), "augment");
                LOGVAL(LYE_SPEC, LY_VLOG_LYS, aug, "Cannot augment \"%s\" with a \"%s\".",
                       strnodetype(aug_target->nodetype), strnodetype(sub->nodetype));
                return -1;
            }
        }
    } else if (aug_target->nodetype == LYS_CHOICE) {
        LY_TREE_FOR(aug->child, sub) {
            if (!(sub->nodetype & (LYS_CASE | LYS_ANYDATA | LYS_CONTAINER | LYS_LEAF | LYS_LIST | LYS_LEAFLIST))) {
                LOGVAL(LYE_INCHILDSTMT, LY_VLOG_LYS, aug, strnodetype(sub->nodetype), "augment");
                LOGVAL(LYE_SPEC, LY_VLOG_LYS, aug, "Cannot augment \"%s\" with a \"%s\".",
                       strnodetype(aug_target->nodetype), strnodetype(sub->nodetype));
                return -1;
            }
        }
    } else {
        LOGVAL(LYE_INARG, LY_VLOG_LYS, aug, aug->target_name, "target-node");
        LOGVAL(LYE_SPEC, LY_VLOG_LYS, aug, "Invalid augment target node type \"%s\".", strnodetype(aug_target->nodetype));
        return -1;
    }

    /* inherit config information from actual parent */
    for(parent = aug_target; parent && !(parent->nodetype & (LYS_NOTIF | LYS_INPUT | LYS_OUTPUT | LYS_RPC)); parent = lys_parent(parent));
    clear_config = (parent) ? 1 : 0;
    LY_TREE_FOR(aug->child, sub) {
        if (inherit_config_flag(sub, aug_target->flags & LYS_CONFIG_MASK, clear_config, 1)) {
            return -1;
        }
    }

    /* check identifier uniqueness as in lys_node_addchild() */
    LY_TREE_FOR(aug->child, sub) {
        if (lys_check_id(sub, (struct lys_node *)aug_target, NULL)) {
            return -1;
        }
    }

    /* finally reconnect augmenting data into the target - add them to the target child list,
     * by setting aug->target we know the augment is fully resolved now */
    aug->target = (struct lys_node *)aug_target;
    if (aug->target->child) {
        sub = aug->target->child->prev; /* remember current target's last node */
        sub->next = aug->child;         /* connect augmenting data after target's last node */
        aug->target->child->prev = aug->child->prev; /* new target's last node is last augmenting node */
        aug->child->prev = sub;         /* finish connecting of both child lists */
    } else {
        aug->target->child = aug->child;
    }

success:
    if (mod->implemented) {
        /* make target modules also implemented */
        for (sub = aug->target; sub; sub = lys_parent(sub)) {
           if (lys_set_implemented(sub->module)) {
               return -1;
           }
        }
    }

    return EXIT_SUCCESS;
}

/**
 * @brief Resolve (find) choice default case. Does not log.
 *
 * @param[in] choic Choice to use.
 * @param[in] dflt Name of the default case.
 *
 * @return Pointer to the default node or NULL.
 */
static struct lys_node *
resolve_choice_dflt(struct lys_node_choice *choic, const char *dflt)
{
    struct lys_node *child, *ret;

    LY_TREE_FOR(choic->child, child) {
        if (child->nodetype == LYS_USES) {
            ret = resolve_choice_dflt((struct lys_node_choice *)child, dflt);
            if (ret) {
                return ret;
            }
        }

        if (ly_strequal(child->name, dflt, 1) && (child->nodetype & (LYS_ANYDATA | LYS_CASE
                | LYS_CONTAINER | LYS_LEAF | LYS_LEAFLIST | LYS_LIST | LYS_CHOICE))) {
            return child;
        }
    }

    return NULL;
}

/**
 * @brief Resolve uses, apply augments, refines. Logs directly.
 *
 * @param[in] uses Uses to use.
 * @param[in,out] unres List of unresolved items.
 *
 * @return EXIT_SUCCESS on success, -1 on error.
 */
static int
resolve_uses(struct lys_node_uses *uses, struct unres_schema *unres)
{
    struct ly_ctx *ctx;
    struct lys_node *node = NULL, *next, *iter, **refine_nodes = NULL;
    struct lys_node *node_aux, *parent, *tmp;
    struct lys_node_leaflist *llist;
    struct lys_node_leaf *leaf;
    struct lys_refine *rfn;
    struct lys_restr *must, **old_must;
    struct lys_iffeature *iff, **old_iff;
    int i, j, k, rc, parent_config, clear_config, check_list;
    uint8_t size, *old_size;
    unsigned int usize, usize1, usize2;

    assert(uses->grp);
    /* HACK just check that the grouping is resolved */
    assert(!uses->grp->nacm);

    if (!uses->grp->child) {
        /* grouping without children, warning was already displayed */
        return EXIT_SUCCESS;
    }

    /* get proper parent (config) flags */
    for (node_aux = lys_parent((struct lys_node *)uses); node_aux && (node_aux->nodetype == LYS_USES); node_aux = lys_parent(node_aux));
    if (node_aux) {
        parent_config = node_aux->flags & LYS_CONFIG_MASK;
    } else {
        /* default */
        parent_config = LYS_CONFIG_W;
    }

    /* copy the data nodes from grouping into the uses context */
    LY_TREE_FOR(uses->grp->child, node_aux) {
        node = lys_node_dup(uses->module, (struct lys_node *)uses, node_aux, uses->nacm, unres, 0);
        if (!node) {
            LOGVAL(LYE_INARG, LY_VLOG_LYS, uses, uses->grp->name, "uses");
            LOGVAL(LYE_SPEC, LY_VLOG_LYS, uses, "Copying data from grouping failed.");
            goto fail;
        }
        /* test the name of siblings */
        LY_TREE_FOR((uses->parent) ? uses->parent->child : lys_main_module(uses->module)->data, tmp) {
            if (!(tmp->nodetype & (LYS_USES | LYS_GROUPING | LYS_CASE)) && ly_strequal(tmp->name, node_aux->name, 1)) {
                goto fail;
            }
        }
    }

    ctx = uses->module->ctx;

    parent = node;
    while (parent && !(parent->nodetype & (LYS_NOTIF | LYS_INPUT | LYS_OUTPUT | LYS_RPC | LYS_GROUPING))) {
        if (parent->nodetype == LYS_AUGMENT) {
            if (!((struct lys_node_augment *)parent)->target) {
                break;
            } else {
                parent = ((struct lys_node_augment *)parent)->target;
            }
        } else {
            parent = parent->parent;
        }
    }
    if (parent) {
        if (parent->nodetype & (LYS_GROUPING | LYS_AUGMENT)) {
            /* we are still in some other unresolved grouping or augment, unable to check lists */
            check_list = 0;
            clear_config = 0;
        } else {
            check_list = 0;
            clear_config = 1;
        }
    } else {
        check_list = 1;
        clear_config = 0;
    }

    if (parent_config) {
        assert(uses->child);
        if (inherit_config_flag(uses->child, parent_config, clear_config, check_list)) {
            goto fail;
        }
    }

    /* we managed to copy the grouping, the rest must be possible to resolve */

    if (uses->refine_size) {
        refine_nodes = malloc(uses->refine_size * sizeof *refine_nodes);
        if (!refine_nodes) {
            LOGMEM;
            goto fail;
        }
    }

    /* apply refines */
    for (i = 0; i < uses->refine_size; i++) {
        rfn = &uses->refine[i];
        rc = resolve_descendant_schema_nodeid(rfn->target_name, uses->child, LYS_NO_RPC_NOTIF_NODE,
                                              1, 0, (const struct lys_node **)&node);
        if (rc || !node) {
            LOGVAL(LYE_INARG, LY_VLOG_LYS, uses, rfn->target_name, "refine");
            goto fail;
        }

        if (rfn->target_type && !(node->nodetype & rfn->target_type)) {
            LOGVAL(LYE_INARG, LY_VLOG_LYS, uses, rfn->target_name, "refine");
            LOGVAL(LYE_SPEC, LY_VLOG_LYS, uses, "Refine substatements not applicable to the target-node.");
            goto fail;
        }
        refine_nodes[i] = node;

        /* description on any nodetype */
        if (rfn->dsc) {
            lydict_remove(ctx, node->dsc);
            node->dsc = lydict_insert(ctx, rfn->dsc, 0);
        }

        /* reference on any nodetype */
        if (rfn->ref) {
            lydict_remove(ctx, node->ref);
            node->ref = lydict_insert(ctx, rfn->ref, 0);
        }

        /* config on any nodetype */
        if ((rfn->flags & LYS_CONFIG_MASK) && !clear_config) {
            node->flags &= ~LYS_CONFIG_MASK;
            node->flags |= (rfn->flags & LYS_CONFIG_MASK);
        }

        /* default value ... */
        if (rfn->dflt_size) {
            if (node->nodetype == LYS_LEAF) {
                /* leaf */
                leaf = (struct lys_node_leaf *)node;

                lydict_remove(ctx, leaf->dflt);
                leaf->dflt = lydict_insert(ctx, rfn->dflt[0], 0);

                /* check the default value */
                if (unres_schema_add_str(leaf->module, unres, &leaf->type, UNRES_TYPE_DFLT, leaf->dflt) == -1) {
                    goto fail;
                }
            } else if (node->nodetype == LYS_LEAFLIST) {
                /* leaf-list */
                llist = (struct lys_node_leaflist *)node;

                /* remove complete set of defaults in target */
                for (i = 0; i < llist->dflt_size; i++) {
                    lydict_remove(ctx, llist->dflt[i]);
                }
                free(llist->dflt);

                /* copy the default set from refine */
                llist->dflt_size = rfn->dflt_size;
                llist->dflt = malloc(llist->dflt_size * sizeof *llist->dflt);
                for (i = 0; i < llist->dflt_size; i++) {
                    llist->dflt[i] = lydict_insert(ctx, rfn->dflt[i], 0);
                }

                /* check default value */
                for (i = 0; i < llist->dflt_size; i++) {
                    if (unres_schema_add_str(llist->module, unres, &llist->type, UNRES_TYPE_DFLT, llist->dflt[i]) == -1) {
                        goto fail;
                    }
                }
            }
        }

        /* mandatory on leaf, anyxml or choice */
        if (rfn->flags & LYS_MAND_MASK) {
            if (node->nodetype & (LYS_LEAF | LYS_ANYDATA | LYS_CHOICE)) {
                /* remove current value */
                node->flags &= ~LYS_MAND_MASK;

                /* set new value */
                node->flags |= (rfn->flags & LYS_MAND_MASK);
            }
            if (rfn->flags & LYS_MAND_TRUE) {
                /* check if node has default value */
                if ((node->nodetype & LYS_LEAF) && ((struct lys_node_leaf *)node)->dflt) {
                    LOGVAL(LYE_SPEC, LY_VLOG_NONE, NULL, "The \"mandatory\" statement is forbidden on leaf with \"default\".");
                    goto fail;
                }
                if ((node->nodetype & LYS_CHOICE) && ((struct lys_node_choice *)node)->dflt) {
                    LOGVAL(LYE_SPEC, LY_VLOG_NONE, NULL, "The \"mandatory\" statement is forbidden on choices with \"default\".");
                    goto fail;
                }
            }
        }

        /* presence on container */
        if ((node->nodetype & LYS_CONTAINER) && rfn->mod.presence) {
            lydict_remove(ctx, ((struct lys_node_container *)node)->presence);
            ((struct lys_node_container *)node)->presence = lydict_insert(ctx, rfn->mod.presence, 0);
        }

        /* min/max-elements on list or leaf-list */
        if (node->nodetype == LYS_LIST) {
            if (rfn->flags & LYS_RFN_MINSET) {
                ((struct lys_node_list *)node)->min = rfn->mod.list.min;
            }
            if (rfn->flags & LYS_RFN_MAXSET) {
                ((struct lys_node_list *)node)->max = rfn->mod.list.max;
            }
        } else if (node->nodetype == LYS_LEAFLIST) {
            if (rfn->flags & LYS_RFN_MINSET) {
                ((struct lys_node_leaflist *)node)->min = rfn->mod.list.min;
            }
            if (rfn->flags & LYS_RFN_MAXSET) {
                ((struct lys_node_leaflist *)node)->max = rfn->mod.list.max;
            }
        }

        /* must in leaf, leaf-list, list, container or anyxml */
        if (rfn->must_size) {
            switch (node->nodetype) {
            case LYS_LEAF:
                old_size = &((struct lys_node_leaf *)node)->must_size;
                old_must = &((struct lys_node_leaf *)node)->must;
                break;
            case LYS_LEAFLIST:
                old_size = &((struct lys_node_leaflist *)node)->must_size;
                old_must = &((struct lys_node_leaflist *)node)->must;
                break;
            case LYS_LIST:
                old_size = &((struct lys_node_list *)node)->must_size;
                old_must = &((struct lys_node_list *)node)->must;
                break;
            case LYS_CONTAINER:
                old_size = &((struct lys_node_container *)node)->must_size;
                old_must = &((struct lys_node_container *)node)->must;
                break;
            case LYS_ANYXML:
            case LYS_ANYDATA:
                old_size = &((struct lys_node_anydata *)node)->must_size;
                old_must = &((struct lys_node_anydata *)node)->must;
                break;
            default:
                LOGINT;
                goto fail;
            }

            size = *old_size + rfn->must_size;
            must = realloc(*old_must, size * sizeof *rfn->must);
            if (!must) {
                LOGMEM;
                goto fail;
            }
            for (k = 0, j = *old_size; k < rfn->must_size; k++, j++) {
                must[j].expr = lydict_insert(ctx, rfn->must[k].expr, 0);
                must[j].dsc = lydict_insert(ctx, rfn->must[k].dsc, 0);
                must[j].ref = lydict_insert(ctx, rfn->must[k].ref, 0);
                must[j].eapptag = lydict_insert(ctx, rfn->must[k].eapptag, 0);
                must[j].emsg = lydict_insert(ctx, rfn->must[k].emsg, 0);
            }

            *old_must = must;
            *old_size = size;

            /* check XPath dependencies again */
            if (unres_schema_add_node(node->module, unres, node, UNRES_XPATH, NULL) == -1) {
                goto fail;
            }
        }

        /* if-feature in leaf, leaf-list, list, container or anyxml */
        if (rfn->iffeature_size) {
            old_size = &node->iffeature_size;
            old_iff = &node->iffeature;

            size = *old_size + rfn->iffeature_size;
            iff = realloc(*old_iff, size * sizeof *rfn->iffeature);
            if (!iff) {
                LOGMEM;
                goto fail;
            }
            for (k = 0, j = *old_size; k < rfn->iffeature_size; k++, j++) {
                resolve_iffeature_getsizes(&rfn->iffeature[k], &usize1, &usize2);
                if (usize1) {
                    /* there is something to duplicate */
                    /* duplicate compiled expression */
                    usize = (usize1 / 4) + (usize1 % 4) ? 1 : 0;
                    iff[j].expr = malloc(usize * sizeof *iff[j].expr);
                    memcpy(iff[j].expr, rfn->iffeature[k].expr, usize * sizeof *iff[j].expr);

                    /* duplicate list of feature pointers */
                    iff[j].features = malloc(usize2 * sizeof *iff[k].features);
                    memcpy(iff[j].features, rfn->iffeature[k].features, usize2 * sizeof *iff[j].features);
                }
            }

            *old_iff = iff;
            *old_size = size;
        }
    }

    /* apply augments */
    for (i = 0; i < uses->augment_size; i++) {
        rc = resolve_augment(&uses->augment[i], uses->child);
        if (rc) {
            goto fail;
        }
    }

    /* check refines */
    for (i = 0; i < uses->refine_size; i++) {
        node = refine_nodes[i];
        rfn = &uses->refine[i];

        /* config on any nodetype */
        if ((rfn->flags & LYS_CONFIG_MASK) && !clear_config) {
            for (parent = lys_parent(node); parent && parent->nodetype == LYS_USES; parent = lys_parent(parent));
            if (parent && parent->nodetype != LYS_GROUPING &&
                    ((parent->flags & LYS_CONFIG_MASK) != (rfn->flags & LYS_CONFIG_MASK)) &&
                    (rfn->flags & LYS_CONFIG_W)) {
                /* setting config true under config false is prohibited */
                LOGVAL(LYE_INARG, LY_VLOG_LYS, uses, "config", "refine");
                LOGVAL(LYE_SPEC, LY_VLOG_LYS, uses,
                       "changing config from 'false' to 'true' is prohibited while "
                       "the target's parent is still config 'false'.");
                goto fail;
            }

            /* inherit config change to the target children */
            LY_TREE_DFS_BEGIN(node->child, next, iter) {
                if (rfn->flags & LYS_CONFIG_W) {
                    if (iter->flags & LYS_CONFIG_SET) {
                        /* config is set explicitely, go to next sibling */
                        next = NULL;
                        goto nextsibling;
                    }
                } else { /* LYS_CONFIG_R */
                    if ((iter->flags & LYS_CONFIG_SET) && (iter->flags & LYS_CONFIG_W)) {
                        /* error - we would have config data under status data */
                        LOGVAL(LYE_INARG, LY_VLOG_LYS, uses, "config", "refine");
                        LOGVAL(LYE_SPEC, LY_VLOG_LYS, uses,
                               "changing config from 'true' to 'false' is prohibited while the target "
                               "has still a children with explicit config 'true'.");
                        goto fail;
                    }
                }
                /* change config */
                iter->flags &= ~LYS_CONFIG_MASK;
                iter->flags |= (rfn->flags & LYS_CONFIG_MASK);

                /* select next iter - modified LY_TREE_DFS_END */
                if (iter->nodetype & (LYS_LEAF | LYS_LEAFLIST | LYS_ANYDATA)) {
                    next = NULL;
                } else {
                    next = iter->child;
                }
nextsibling:
                if (!next) {
                    /* try siblings */
                    next = iter->next;
                }
                while (!next) {
                    /* parent is already processed, go to its sibling */
                    iter = lys_parent(iter);

                    /* no siblings, go back through parents */
                    if (iter == node) {
                        /* we are done, no next element to process */
                        break;
                    }
                    next = iter->next;
                }
            }
        }

        /* default value */
        if (rfn->dflt_size && node->nodetype == LYS_CHOICE) {
            /* choice */

            ((struct lys_node_choice *)node)->dflt = resolve_choice_dflt((struct lys_node_choice *)node,
                                                                         rfn->dflt[0]);
            if (!((struct lys_node_choice *)node)->dflt) {
                LOGVAL(LYE_INARG, LY_VLOG_LYS, uses, rfn->dflt[0], "default");
                goto fail;
            }
            if (lyp_check_mandatory_choice(node)) {
                goto fail;
            }
        }

        /* min/max-elements on list or leaf-list */
        if (node->nodetype == LYS_LIST) {
            if (((struct lys_node_list *)node)->min > ((struct lys_node_list *)node)->max) {
                LOGVAL(LYE_SPEC, LY_VLOG_NONE, NULL, "Invalid value \"%d\" of \"%s\".", rfn->mod.list.min, "min-elements");
                LOGVAL(LYE_SPEC, LY_VLOG_NONE, NULL, "\"min-elements\" is bigger than \"max-elements\".");
                goto fail;
            }
        } else if (node->nodetype == LYS_LEAFLIST) {
            if (((struct lys_node_leaflist *)node)->min > ((struct lys_node_leaflist *)node)->max) {
                LOGVAL(LYE_SPEC, LY_VLOG_NONE, NULL, "Invalid value \"%d\" of \"%s\".", rfn->mod.list.min, "min-elements");
                LOGVAL(LYE_SPEC, LY_VLOG_NONE, NULL, "\"min-elements\" is bigger than \"max-elements\".");
                goto fail;
            }
        }

        /* additional checks */
        if (node->nodetype == LYS_LEAFLIST) {
            llist = (struct lys_node_leaflist *)node;
            if (llist->dflt_size && llist->min) {
                LOGVAL(LYE_INCHILDSTMT, LY_VLOG_NONE, NULL, rfn->dflt_size ? "default" : "min-elements", "refine");
                LOGVAL(LYE_SPEC, LY_VLOG_NONE, NULL,
                       "The \"min-elements\" statement with non-zero value is forbidden on leaf-lists with the \"default\" statement.");
                goto fail;
            }
        }
        if ((rfn->flags & LYS_MAND_TRUE) || rfn->mod.list.min) {
        /* check for mandatory node in default case, first find the closest parent choice to the changed node */
            for (parent = node->parent;
                 parent && !(parent->nodetype & (LYS_CHOICE | LYS_GROUPING | LYS_ACTION | LYS_USES));
                 parent = parent->parent) {
                if (parent->nodetype == LYS_CONTAINER && ((struct lys_node_container *)parent)->presence) {
                    /* stop also on presence containers */
                    break;
                }
            }
            /* and if it is a choice with the default case, check it for presence of a mandatory node in it */
            if (parent && parent->nodetype == LYS_CHOICE && ((struct lys_node_choice *)parent)->dflt) {
                if (lyp_check_mandatory_choice(parent)) {
                    goto fail;
                }
            }
        }
    }
    free(refine_nodes);

    return EXIT_SUCCESS;

fail:
    LY_TREE_FOR_SAFE(uses->child, next, iter) {
        lys_node_free(iter, NULL, 0);
    }
    free(refine_nodes);
    return -1;
}

static int
identity_backlink_update(struct lys_ident *der, struct lys_ident *base)
{
    int i;

    assert(der && base);

    base->der = ly_realloc(base->der, (base->der_size + 1) * sizeof *(base->der));
    if (!base->der) {
        LOGMEM;
        return EXIT_FAILURE;
    }
    base->der[base->der_size++] = der;

    for (i = 0; i < base->base_size; i++) {
        if (identity_backlink_update(der, base->base[i])) {
            return EXIT_FAILURE;
        }
    }

    return EXIT_SUCCESS;
}

/**
 * @brief Resolve base identity recursively. Does not log.
 *
 * @param[in] module Main module.
 * @param[in] ident Identity to use.
 * @param[in] basename Base name of the identity.
 * @param[out] ret Pointer to the resolved identity. Can be NULL.
 *
 * @return EXIT_SUCCESS on success, EXIT_FAILURE on forward reference, -1 on crucial error.
 */
static int
resolve_base_ident_sub(const struct lys_module *module, struct lys_ident *ident, const char *basename,
                       struct unres_schema *unres, struct lys_ident **ret)
{
    uint32_t i, j;
    struct lys_ident *base = NULL;

    assert(ret);

    /* search module */
    for (i = 0; i < module->ident_size; i++) {
        if (!strcmp(basename, module->ident[i].name)) {

            if (!ident) {
                /* just search for type, so do not modify anything, just return
                 * the base identity pointer */
                *ret = &module->ident[i];
                return EXIT_SUCCESS;
            }

            base = &module->ident[i];
            goto matchfound;
        }
    }

    /* search submodules */
    for (j = 0; j < module->inc_size && module->inc[j].submodule; j++) {
        for (i = 0; i < module->inc[j].submodule->ident_size; i++) {
            if (!strcmp(basename, module->inc[j].submodule->ident[i].name)) {

                if (!ident) {
                    *ret = &module->inc[j].submodule->ident[i];
                    return EXIT_SUCCESS;
                }

                base = &module->inc[j].submodule->ident[i];
                goto matchfound;
            }
        }
    }

matchfound:
    /* we found it somewhere */
    if (base) {
        /* is it already completely resolved? */
        for (i = 0; i < unres->count; i++) {
            if ((unres->item[i] == base) && (unres->type[i] == UNRES_IDENT)) {
                /* identity found, but not yet resolved, so do not return it in *res and try it again later */

                /* simple check for circular reference,
                 * the complete check is done as a side effect of using only completely
                 * resolved identities (previous check of unres content) */
                if (ly_strequal((const char *)unres->str_snode[i], ident->name, 1)) {
                    LOGVAL(LYE_INARG, LY_VLOG_NONE, NULL, basename, "base");
                    LOGVAL(LYE_SPEC, LY_VLOG_NONE, NULL, "Circular reference of \"%s\" identity.", basename);
                    return -1;
                }

                return EXIT_FAILURE;
            }
        }

        /* checks done, store the result */
        *ret = base;
        return EXIT_SUCCESS;
    }

    /* base not found (maybe a forward reference) */
    return EXIT_FAILURE;
}

/**
 * @brief Resolve base identity. Logs directly.
 *
 * @param[in] module Main module.
 * @param[in] ident Identity to use.
 * @param[in] basename Base name of the identity.
 * @param[in] parent Either "type" or "identity".
 * @param[in,out] type Type structure where we want to resolve identity. Can be NULL.
 *
 * @return EXIT_SUCCESS on success, EXIT_FAILURE on forward reference, -1 on error.
 */
static int
resolve_base_ident(const struct lys_module *module, struct lys_ident *ident, const char *basename, const char *parent,
                   struct lys_type *type, struct unres_schema *unres)
{
    const char *name;
    int mod_name_len = 0, rc;
    struct lys_ident *target, **ret;
    uint16_t flags;
    struct lys_module *mod;

    assert((ident && !type) || (!ident && type));

    if (!type) {
        /* have ident to resolve */
        ret = &target;
        flags = ident->flags;
        mod = ident->module;
    } else {
        /* have type to fill */
        ++type->info.ident.count;
        type->info.ident.ref = ly_realloc(type->info.ident.ref, type->info.ident.count * sizeof *type->info.ident.ref);
        if (!type->info.ident.ref) {
            LOGMEM;
            return -1;
        }

        ret = &type->info.ident.ref[type->info.ident.count - 1];
        flags = type->parent->flags;
        mod = type->parent->module;
    }
    *ret = NULL;

    /* search for the base identity */
    name = strchr(basename, ':');
    if (name) {
        /* set name to correct position after colon */
        mod_name_len = name - basename;
        name++;

        if (!strncmp(basename, module->name, mod_name_len) && !module->name[mod_name_len]) {
            /* prefix refers to the current module, ignore it */
            mod_name_len = 0;
        }
    } else {
        name = basename;
    }

    /* get module where to search */
    module = lys_get_import_module(module, NULL, 0, mod_name_len ? basename : NULL, mod_name_len);
    if (!module) {
        /* identity refers unknown data model */
        LOGVAL(LYE_INMOD, LY_VLOG_NONE, NULL, basename);
        return -1;
    }

    /* search in the identified module ... */
    rc = resolve_base_ident_sub(module, ident, name, unres, ret);
    if (!rc) {
        assert(*ret);

        /* check status */
        if (lyp_check_status(flags, mod, ident ? ident->name : "of type",
                             (*ret)->flags, (*ret)->module, (*ret)->name, NULL)) {
            rc = -1;
        } else {
            if (ident) {
                ident->base[ident->base_size++] = *ret;

                /* maintain backlinks to the derived identities */
                rc = identity_backlink_update(ident, *ret) ? -1 : EXIT_SUCCESS;
            }
        }
    } else if (rc == EXIT_FAILURE) {
        LOGVAL(LYE_INRESOLV, LY_VLOG_NONE, NULL, parent, basename);
        if (type) {
            --type->info.ident.count;
        }
    }

    return rc;
}

/**
 * @brief Resolve JSON data format identityref. Logs directly.
 *
 * @param[in] type Identityref type.
 * @param[in] ident_name Identityref name.
 * @param[in] node Node where the identityref is being resolved
 *
 * @return Pointer to the identity resolvent, NULL on error.
 */
struct lys_ident *
resolve_identref(struct lys_type *type, const char *ident_name, struct lyd_node *node)
{
    const char *mod_name, *name;
    int mod_name_len, rc, i, j;
    struct lys_ident *der, *cur;

    if (!type || (!type->info.ident.count && !type->der) || !ident_name) {
        return NULL;
    }

    rc = parse_node_identifier(ident_name, &mod_name, &mod_name_len, &name, NULL);
    if (rc < 1) {
        LOGVAL(LYE_INCHAR, LY_VLOG_LYD, node, ident_name[-rc], &ident_name[-rc]);
        return NULL;
    } else if (rc < (signed)strlen(ident_name)) {
        LOGVAL(LYE_INCHAR, LY_VLOG_LYD, node, ident_name[rc], &ident_name[rc]);
        return NULL;
    }

    /* go through all the bases in all the derived types */
    while (type->der) {
        for (i = 0; i < type->info.ident.count; ++i) {
            cur = type->info.ident.ref[i];
            if (!strcmp(cur->name, name) && (!mod_name
                    || (!strncmp(cur->module->name, mod_name, mod_name_len) && !cur->module->name[mod_name_len]))) {
                goto match;
            }

            for (j = 0; j < cur->der_size; j++) {
                der = cur->der[j]; /* shortcut */
                if (!strcmp(der->name, name) &&
                        (!mod_name || (!strncmp(der->module->name, mod_name, mod_name_len) && !der->module->name[mod_name_len]))) {
                    /* we have match */
                    cur = der;
                    goto match;
                }
            }
        }
        type = &type->der->type;
    }

    LOGVAL(LYE_INRESOLV, LY_VLOG_LYD, node, "identityref", ident_name);
    return NULL;

match:
    for (i = 0; i < cur->iffeature_size; i++) {
        if (!resolve_iffeature(&cur->iffeature[i])) {
            LOGVAL(LYE_INVAL, LY_VLOG_LYD, node, cur->name, node->schema->name);
            LOGVAL(LYE_SPEC, LY_VLOG_LYD, node, "Identity \"%s\" is disabled by its if-feature condition.",
                   cur->name);
            return NULL;
        }
    }
    return cur;
}

/**
 * @brief Resolve unresolved uses. Logs directly.
 *
 * @param[in] uses Uses to use.
 * @param[in] unres Specific unres item.
 *
 * @return EXIT_SUCCESS on success, EXIT_FAILURE on forward reference, -1 on error.
 */
static int
resolve_unres_schema_uses(struct lys_node_uses *uses, struct unres_schema *unres)
{
    int rc;
    struct lys_node *par_grp;

    /* HACK: when a grouping has uses inside, all such uses have to be resolved before the grouping itself
     *       is used in some uses. When we see such a uses, the grouping's nacm member (not used in grouping)
     *       is used to store number of so far unresolved uses. The grouping cannot be used unless the nacm
     *       value is decreased back to 0. To remember that the uses already increased grouping's nacm, the
     *       LYS_USESGRP flag is used. */
    for (par_grp = lys_parent((struct lys_node *)uses); par_grp && (par_grp->nodetype != LYS_GROUPING); par_grp = lys_parent(par_grp));

    if (!uses->grp) {
        rc = resolve_uses_schema_nodeid(uses->name, (const struct lys_node *)uses, (const struct lys_node_grp **)&uses->grp);
        if (rc == -1) {
            LOGVAL(LYE_INRESOLV, LY_VLOG_LYS, uses, "grouping", uses->name);
            return -1;
        } else if (rc > 0) {
            LOGVAL(LYE_INCHAR, LY_VLOG_LYS, uses, uses->name[rc - 1], &uses->name[rc - 1]);
            return -1;
        } else if (!uses->grp) {
            if (par_grp && !(uses->flags & LYS_USESGRP)) {
                /* hack - in contrast to lys_node, lys_node_grp has bigger nacm field
                 * (and smaller flags - it uses only a limited set of flags)
                 */
                ((struct lys_node_grp *)par_grp)->nacm++;
                uses->flags |= LYS_USESGRP;
            }
            return EXIT_FAILURE;
        }
    }

    if (uses->grp->nacm) {
        if (par_grp && !(uses->flags & LYS_USESGRP)) {
            ((struct lys_node_grp *)par_grp)->nacm++;
            uses->flags |= LYS_USESGRP;
        } else {
            /* instantiate grouping only when it is completely resolved */
            uses->grp = NULL;
        }
        return EXIT_FAILURE;
    }

    rc = resolve_uses(uses, unres);
    if (!rc) {
        /* decrease unres count only if not first try */
        if (par_grp && (uses->flags & LYS_USESGRP)) {
            if (!((struct lys_node_grp *)par_grp)->nacm) {
                LOGINT;
                return -1;
            }
            ((struct lys_node_grp *)par_grp)->nacm--;
            uses->flags &= ~LYS_USESGRP;
        }

        /* check status */
        if (lyp_check_status(uses->flags, uses->module, "of uses",
                         uses->grp->flags, uses->grp->module, uses->grp->name,
                         (struct lys_node *)uses)) {
            return -1;
        }

        return EXIT_SUCCESS;
    } else if ((rc == EXIT_FAILURE) && par_grp && !(uses->flags & LYS_USESGRP)) {
        ((struct lys_node_grp *)par_grp)->nacm++;
        uses->flags |= LYS_USESGRP;
    }

    return rc;
}

/**
 * @brief Resolve list keys. Logs directly.
 *
 * @param[in] list List to use.
 * @param[in] keys_str Keys node value.
 *
 * @return EXIT_SUCCESS on success, EXIT_FAILURE on forward reference, -1 on error.
 */
static int
resolve_list_keys(struct lys_node_list *list, const char *keys_str)
{
    int i, len, rc;
    const char *value;

    for (i = 0; i < list->keys_size; ++i) {
        /* get the key name */
        if ((value = strpbrk(keys_str, " \t\n"))) {
            len = value - keys_str;
            while (isspace(value[0])) {
                value++;
            }
        } else {
            len = strlen(keys_str);
        }

        rc = lys_get_sibling(list->child, lys_main_module(list->module)->name, 0, keys_str, len, LYS_LEAF, (const struct lys_node **)&list->keys[i]);
        if (rc) {
            LOGVAL(LYE_INRESOLV, LY_VLOG_LYS, list, "list keys", keys_str);
            return EXIT_FAILURE;
        }

        if (check_key(list, i, keys_str, len)) {
            /* check_key logs */
            return -1;
        }

        /* check status */
        if (lyp_check_status(list->flags, list->module, list->name,
                             list->keys[i]->flags, list->keys[i]->module, list->keys[i]->name,
                             (struct lys_node *)list->keys[i])) {
            return -1;
        }

        /* prepare for next iteration */
        while (value && isspace(value[0])) {
            value++;
        }
        keys_str = value;
    }

    return EXIT_SUCCESS;
}

/**
 * @brief Resolve (check) all must conditions of \p node.
 * Logs directly.
 *
 * @param[in] node Data node with optional must statements.
 * @param[in] inout_parent If set, must in input or output parent of node->schema will be resolved.
 *
 * @return EXIT_SUCCESS on pass, EXIT_FAILURE on fail, -1 on error.
 */
static int
resolve_must(struct lyd_node *node, int inout_parent)
{
    uint8_t i, must_size;
    struct lys_node *schema;
    struct lys_restr *must;
    struct lyxp_set set;

    assert(node);
    memset(&set, 0, sizeof set);

    if (inout_parent) {
        for (schema = lys_parent(node->schema);
             schema && (schema->nodetype & (LYS_CHOICE | LYS_CASE | LYS_USES));
             schema = lys_parent(schema));
        if (!schema || !(schema->nodetype & (LYS_INPUT | LYS_OUTPUT))) {
            LOGINT;
            return -1;
        }
        must_size = ((struct lys_node_inout *)schema)->must_size;
        must = ((struct lys_node_inout *)schema)->must;

        /* context node is the RPC/action */
        node = node->parent;
        if (!(node->schema->nodetype & (LYS_RPC | LYS_ACTION))) {
            LOGINT;
            return -1;
        }
    } else {
        switch (node->schema->nodetype) {
        case LYS_CONTAINER:
            must_size = ((struct lys_node_container *)node->schema)->must_size;
            must = ((struct lys_node_container *)node->schema)->must;
            break;
        case LYS_LEAF:
            must_size = ((struct lys_node_leaf *)node->schema)->must_size;
            must = ((struct lys_node_leaf *)node->schema)->must;
            break;
        case LYS_LEAFLIST:
            must_size = ((struct lys_node_leaflist *)node->schema)->must_size;
            must = ((struct lys_node_leaflist *)node->schema)->must;
            break;
        case LYS_LIST:
            must_size = ((struct lys_node_list *)node->schema)->must_size;
            must = ((struct lys_node_list *)node->schema)->must;
            break;
        case LYS_ANYXML:
        case LYS_ANYDATA:
            must_size = ((struct lys_node_anydata *)node->schema)->must_size;
            must = ((struct lys_node_anydata *)node->schema)->must;
            break;
        case LYS_NOTIF:
            must_size = ((struct lys_node_notif *)node->schema)->must_size;
            must = ((struct lys_node_notif *)node->schema)->must;
            break;
        default:
            must_size = 0;
            break;
        }
    }

    for (i = 0; i < must_size; ++i) {
        if (lyxp_eval(must[i].expr, node, LYXP_NODE_ELEM, &set, LYXP_MUST)) {
            return -1;
        }

        lyxp_set_cast(&set, LYXP_SET_BOOLEAN, node, LYXP_MUST);

        if (!set.val.bool) {
            LOGVAL(LYE_NOMUST, LY_VLOG_LYD, node, must[i].expr);
            if (must[i].emsg) {
                LOGVAL(LYE_SPEC, LY_VLOG_LYD, node, must[i].emsg);
            }
            if (must[i].eapptag) {
                strncpy(((struct ly_err *)&ly_errno)->apptag, must[i].eapptag, LY_APPTAG_LEN - 1);
            }
            return 1;
        }
    }

    return EXIT_SUCCESS;
}

/**
 * @brief Resolve (find) when condition schema context node. Does not log.
 *
 * @param[in] schema Schema node with the when condition.
 * @param[out] ctx_snode When schema context node.
 * @param[out] ctx_snode_type Schema context node type.
 */
void
resolve_when_ctx_snode(const struct lys_node *schema, struct lys_node **ctx_snode, enum lyxp_node_type *ctx_snode_type)
{
    const struct lys_node *sparent;

    /* find a not schema-only node */
    *ctx_snode_type = LYXP_NODE_ELEM;
    while (schema->nodetype & (LYS_USES | LYS_CHOICE | LYS_CASE | LYS_AUGMENT | LYS_INPUT | LYS_OUTPUT)) {
        if (schema->nodetype == LYS_AUGMENT) {
            sparent = ((struct lys_node_augment *)schema)->target;
        } else {
            sparent = schema->parent;
        }
        if (!sparent) {
            /* context node is the document root (fake root in our case) */
            if (schema->flags & LYS_CONFIG_W) {
                *ctx_snode_type = LYXP_NODE_ROOT_CONFIG;
            } else {
                *ctx_snode_type = LYXP_NODE_ROOT;
            }
            /* we need the first top-level sibling, but no uses or groupings */
            schema = lys_getnext(NULL, NULL, lys_node_module(schema), 0);
            break;
        }
        schema = sparent;
    }

    *ctx_snode = (struct lys_node *)schema;
}

/**
 * @brief Resolve (find) when condition context node. Does not log.
 *
 * @param[in] node Data node, whose conditional definition is being decided.
 * @param[in] schema Schema node with the when condition.
 * @param[out] ctx_node Context node.
 * @param[out] ctx_node_type Context node type.
 *
 * @return EXIT_SUCCESS on success, -1 on error.
 */
static int
resolve_when_ctx_node(struct lyd_node *node, struct lys_node *schema, struct lyd_node **ctx_node,
                      enum lyxp_node_type *ctx_node_type)
{
    struct lyd_node *parent;
    struct lys_node *sparent;
    enum lyxp_node_type node_type;
    uint16_t i, data_depth, schema_depth;

    resolve_when_ctx_snode(schema, &schema, &node_type);

    if (node_type == LYXP_NODE_ELEM) {
        /* standard element context node */
        for (parent = node, data_depth = 0; parent; parent = parent->parent, ++data_depth);
        for (sparent = schema, schema_depth = 0;
                sparent;
                sparent = (sparent->nodetype == LYS_AUGMENT ? ((struct lys_node_augment *)sparent)->target : sparent->parent)) {
            if (sparent->nodetype & (LYS_CONTAINER | LYS_LEAF | LYS_LEAFLIST | LYS_LIST | LYS_ANYDATA | LYS_NOTIF | LYS_RPC)) {
                ++schema_depth;
            }
        }
        if (data_depth < schema_depth) {
            return -1;
        }

        /* find the corresponding data node */
        for (i = 0; i < data_depth - schema_depth; ++i) {
            node = node->parent;
        }
        if (node->schema != schema) {
            return -1;
        }
    } else {
        /* root context node */
        while (node->parent) {
            node = node->parent;
        }
        while (node->prev->next) {
            node = node->prev;
        }
    }

    *ctx_node = node;
    *ctx_node_type = node_type;
    return EXIT_SUCCESS;
}

/**
 * @brief Temporarily unlink nodes as per YANG 1.1 RFC section 7.21.5 for when XPath evaluation.
 * The context nodes is adjusted if needed.
 *
 * @param[in] snode Schema node, whose children instances need to be unlinked.
 * @param[in,out] node Data siblings where to look for the children of \p snode. If it is unlinked,
 * it is moved to point to another sibling still in the original tree.
 * @param[in,out] ctx_node When context node, adjusted if needed.
 * @param[in] ctx_node_type Context node type, just for information to detect invalid situations.
 * @param[out] unlinked_nodes Unlinked siblings. Can be safely appended to \p node afterwards.
 * Ordering may change, but there will be no semantic change.
 *
 * @return EXIT_SUCCESS on success, -1 on error.
 */
static int
resolve_when_unlink_nodes(struct lys_node *snode, struct lyd_node **node, struct lyd_node **ctx_node,
                          enum lyxp_node_type ctx_node_type, struct lyd_node **unlinked_nodes)
{
    struct lyd_node *next, *elem;

    switch (snode->nodetype) {
    case LYS_AUGMENT:
    case LYS_USES:
    case LYS_CHOICE:
    case LYS_CASE:
        LY_TREE_FOR(snode->child, snode) {
            if (resolve_when_unlink_nodes(snode, node, ctx_node, ctx_node_type, unlinked_nodes)) {
                return -1;
            }
        }
        break;
    case LYS_CONTAINER:
    case LYS_LIST:
    case LYS_LEAF:
    case LYS_LEAFLIST:
    case LYS_ANYXML:
    case LYS_ANYDATA:
        LY_TREE_FOR_SAFE(lyd_first_sibling(*node), next, elem) {
            if (elem->schema == snode) {

                if (elem == *ctx_node) {
                    /* We are going to unlink our context node! This normally cannot happen,
                     * but we use normal top-level data nodes for faking a document root node,
                     * so if this is the context node, we just use the next top-level node.
                     * Additionally, it can even happen that there are no top-level data nodes left,
                     * all were unlinked, so in this case we pass NULL as the context node/data tree,
                     * lyxp_eval() can handle this special situation.
                     */
                    if (ctx_node_type == LYXP_NODE_ELEM) {
                        LOGINT;
                        return -1;
                    }

                    if (elem->prev == elem) {
                        /* unlinking last top-level element, use an empty data tree */
                        *ctx_node = NULL;
                    } else {
                        /* in this case just use the previous/last top-level data node */
                        *ctx_node = elem->prev;
                    }
                } else if (elem == *node) {
                    /* We are going to unlink the currently processed node. This does not matter that
                     * much, but we would lose access to the original data tree, so just move our
                     * pointer somewhere still inside it.
                     */
                    if ((*node)->prev != *node) {
                        *node = (*node)->prev;
                    } else {
                        /* the processed node with sibings were all unlinked, oh well */
                        *node = NULL;
                    }
                }

                /* temporarily unlink the node */
                lyd_unlink(elem);
                if (*unlinked_nodes) {
                    if (lyd_insert_after(*unlinked_nodes, elem)) {
                        LOGINT;
                        return -1;
                    }
                } else {
                    *unlinked_nodes = elem;
                }

                if (snode->nodetype & (LYS_CONTAINER | LYS_LEAF | LYS_ANYDATA)) {
                    /* there can be only one instance */
                    break;
                }
            }
        }
        break;
    default:
        LOGINT;
        return -1;
    }

    return EXIT_SUCCESS;
}

/**
 * @brief Relink the unlinked nodes back.
 *
 * @param[in] node Data node to link the nodes back to. It can actually be the adjusted context node,
 * we simply need a sibling from the original data tree.
 * @param[in] unlinked_nodes Unlinked nodes to relink to \p node.
 * @param[in] ctx_node_type Context node type to distinguish between \p node being the parent
 * or the sibling of \p unlinked_nodes.
 *
 * @return EXIT_SUCCESS on success, -1 on error.
 */
static int
resolve_when_relink_nodes(struct lyd_node *node, struct lyd_node *unlinked_nodes, enum lyxp_node_type ctx_node_type)
{
    struct lyd_node *elem;

    LY_TREE_FOR_SAFE(unlinked_nodes, unlinked_nodes, elem) {
        if (ctx_node_type == LYXP_NODE_ELEM) {
            if (lyd_insert(node, elem)) {
                return -1;
            }
        } else {
            if (lyd_insert_after(node, elem)) {
                return -1;
            }
        }
    }

    return EXIT_SUCCESS;
}

int
resolve_applies_must(const struct lyd_node *node)
{
    int ret = 0;
    uint8_t must_size;
    struct lys_node *schema, *iter;

    assert(node);

    schema = node->schema;

    /* their own must */
    switch (schema->nodetype) {
    case LYS_CONTAINER:
        must_size = ((struct lys_node_container *)schema)->must_size;
        break;
    case LYS_LEAF:
        must_size = ((struct lys_node_leaf *)schema)->must_size;
        break;
    case LYS_LEAFLIST:
        must_size = ((struct lys_node_leaflist *)schema)->must_size;
        break;
    case LYS_LIST:
        must_size = ((struct lys_node_list *)schema)->must_size;
        break;
    case LYS_ANYXML:
    case LYS_ANYDATA:
        must_size = ((struct lys_node_anydata *)schema)->must_size;
        break;
    case LYS_NOTIF:
        must_size = ((struct lys_node_notif *)schema)->must_size;
        break;
    default:
        must_size = 0;
        break;
    }

    if (must_size) {
        ++ret;
    }

    /* schema may be a direct data child of input/output with must (but it must be first, it needs to be evaluated only once) */
    if (!node->prev->next) {
        for (iter = lys_parent(schema); iter && (iter->nodetype & (LYS_CHOICE | LYS_CASE | LYS_USES)); iter = lys_parent(iter));
        if (iter && (iter->nodetype & (LYS_INPUT | LYS_OUTPUT))) {
            ret += 0x2;
        }
    }

    return ret;
}

int
resolve_applies_when(const struct lys_node *schema, int mode, const struct lys_node *stop)
{
    const struct lys_node *parent;

    assert(schema);

    if (!(schema->nodetype & (LYS_NOTIF | LYS_RPC)) && (((struct lys_node_container *)schema)->when)) {
        return 1;
    }

    parent = schema;
    goto check_augment;

    while (parent) {
        /* stop conditions */
        if (!mode) {
            /* stop on node that can be instantiated in data tree */
            if (!(parent->nodetype & (LYS_USES | LYS_CHOICE | LYS_CASE))) {
                break;
            }
        } else {
            /* stop on the specified node */
            if (parent == stop) {
                break;
            }
        }

        if (((const struct lys_node_uses *)parent)->when) {
            return 1;
        }
check_augment:

        if ((parent->parent && (parent->parent->nodetype == LYS_AUGMENT) &&
                (((const struct lys_node_augment *)parent->parent)->when))) {
            return 1;
        }
        parent = lys_parent(parent);
    }

    return 0;
}

/**
 * @brief Resolve (check) all when conditions relevant for \p node.
 * Logs directly.
 *
 * @param[in] node Data node, whose conditional reference, if such, is being decided.
 *
 * @return
 *  -1 - error, ly_errno is set
 *   0 - true "when" statement
 *   0, ly_vecode = LYVE_NOWHEN - false "when" statement
 *   1, ly_vecode = LYVE_INWHEN - nodes needed to resolve are conditional and not yet resolved (under another "when")
 */
int
resolve_when(struct lyd_node *node, int *result)
{
    struct lyd_node *ctx_node = NULL, *unlinked_nodes, *tmp_node;
    struct lys_node *sparent;
    struct lyxp_set set;
    enum lyxp_node_type ctx_node_type;
    int rc = 0;

    assert(node);
    memset(&set, 0, sizeof set);

    if (!(node->schema->nodetype & (LYS_NOTIF | LYS_RPC)) && (((struct lys_node_container *)node->schema)->when)) {
        /* make the node dummy for the evaluation */
        node->validity |= LYD_VAL_INUSE;
        rc = lyxp_eval(((struct lys_node_container *)node->schema)->when->cond, node, LYXP_NODE_ELEM, &set, LYXP_WHEN);
        node->validity &= ~LYD_VAL_INUSE;
        if (rc) {
            if (rc == 1) {
                LOGVAL(LYE_INWHEN, LY_VLOG_LYD, node, ((struct lys_node_container *)node->schema)->when->cond);
            }
            goto cleanup;
        }

        /* set boolean result of the condition */
        lyxp_set_cast(&set, LYXP_SET_BOOLEAN, node, LYXP_WHEN);
        if (!set.val.bool) {
            LOGVAL(LYE_NOWHEN, LY_VLOG_LYD, node, ((struct lys_node_container *)node->schema)->when->cond);
            node->when_status |= LYD_WHEN_FALSE;
            goto cleanup;
        }

        /* free xpath set content */
        lyxp_set_cast(&set, LYXP_SET_EMPTY, node, 0);
    }

    sparent = node->schema;
    goto check_augment;

    /* check when in every schema node that affects node */
    while (sparent && (sparent->nodetype & (LYS_USES | LYS_CHOICE | LYS_CASE))) {
        if (((struct lys_node_uses *)sparent)->when) {
            if (!ctx_node) {
                rc = resolve_when_ctx_node(node, sparent, &ctx_node, &ctx_node_type);
                if (rc) {
                    LOGINT;
                    goto cleanup;
                }
            }

            unlinked_nodes = NULL;
            /* we do not want our node pointer to change */
            tmp_node = node;
            rc = resolve_when_unlink_nodes(sparent, &tmp_node, &ctx_node, ctx_node_type, &unlinked_nodes);
            if (rc) {
                goto cleanup;
            }

            rc = lyxp_eval(((struct lys_node_uses *)sparent)->when->cond, ctx_node, ctx_node_type, &set, LYXP_WHEN);

            if (unlinked_nodes && ctx_node) {
                if (resolve_when_relink_nodes(ctx_node, unlinked_nodes, ctx_node_type)) {
                    rc = -1;
                    goto cleanup;
                }
            }

            if (rc) {
                if (rc == 1) {
                    LOGVAL(LYE_INWHEN, LY_VLOG_LYD, node, ((struct lys_node_uses *)sparent)->when->cond);
                }
                goto cleanup;
            }

            lyxp_set_cast(&set, LYXP_SET_BOOLEAN, ctx_node, LYXP_WHEN);
            if (!set.val.bool) {
                LOGVAL(LYE_NOWHEN, LY_VLOG_LYD, node, ((struct lys_node_uses *)sparent)->when->cond);
                node->when_status |= LYD_WHEN_FALSE;
                goto cleanup;
            }

            /* free xpath set content */
            lyxp_set_cast(&set, LYXP_SET_EMPTY, ctx_node, 0);
        }

check_augment:
        if ((sparent->parent && (sparent->parent->nodetype == LYS_AUGMENT) && (((struct lys_node_augment *)sparent->parent)->when))) {
            if (!ctx_node) {
                rc = resolve_when_ctx_node(node, sparent->parent, &ctx_node, &ctx_node_type);
                if (rc) {
                    LOGINT;
                    goto cleanup;
                }
            }

            unlinked_nodes = NULL;
            tmp_node = node;
            rc = resolve_when_unlink_nodes(sparent->parent, &tmp_node, &ctx_node, ctx_node_type, &unlinked_nodes);
            if (rc) {
                goto cleanup;
            }

            rc = lyxp_eval(((struct lys_node_augment *)sparent->parent)->when->cond, ctx_node, ctx_node_type, &set, LYXP_WHEN);

            /* reconnect nodes, if ctx_node is NULL then all the nodes were unlinked, but linked together,
             * so the tree did not actually change and there is nothing for us to do
             */
            if (unlinked_nodes && ctx_node) {
                if (resolve_when_relink_nodes(ctx_node, unlinked_nodes, ctx_node_type)) {
                    rc = -1;
                    goto cleanup;
                }
            }

            if (rc) {
                if (rc == 1) {
                    LOGVAL(LYE_INWHEN, LY_VLOG_LYD, node, ((struct lys_node_augment *)sparent->parent)->when->cond);
                }
                goto cleanup;
            }

            lyxp_set_cast(&set, LYXP_SET_BOOLEAN, ctx_node, LYXP_WHEN);

            if (!set.val.bool) {
                LOGVAL(LYE_NOWHEN, LY_VLOG_LYD, node, ((struct lys_node_augment *)sparent->parent)->when->cond);
                node->when_status |= LYD_WHEN_FALSE;
               goto cleanup;
            }

            /* free xpath set content */
            lyxp_set_cast(&set, LYXP_SET_EMPTY, ctx_node, 0);
        }

        sparent = lys_parent(sparent);
    }

    node->when_status |= LYD_WHEN_TRUE;

cleanup:
    /* free xpath set content */
    lyxp_set_cast(&set, LYXP_SET_EMPTY, ctx_node ? ctx_node : node, 0);

    if (result) {
        if (node->when_status & LYD_WHEN_TRUE) {
            *result = 1;
        } else {
            *result = 0;
        }
    }

    return rc;
}

static int
check_leafref_features(struct lys_type *type)
{
    struct lys_node *iter;
    struct ly_set *src_parents, *trg_parents, *features;
    unsigned int i, j, size, x;
    int ret = EXIT_SUCCESS;

    assert(type->parent);

    src_parents = ly_set_new();
    trg_parents = ly_set_new();
    features = ly_set_new();

    /* get parents chain of source (leafref) */
    for (iter = (struct lys_node *)type->parent; iter; iter = iter->parent) {
        if (iter->nodetype & (LYS_INPUT | LYS_OUTPUT)) {
            continue;
        }
        ly_set_add(src_parents, iter, LY_SET_OPT_USEASLIST);
    }
    /* get parents chain of target */
    for (iter = (struct lys_node *)type->info.lref.target; iter; iter = iter->parent) {
        if (iter->nodetype & (LYS_INPUT | LYS_OUTPUT)) {
            continue;
        }
        ly_set_add(trg_parents, iter, LY_SET_OPT_USEASLIST);
    }

    /* compare the features used in if-feature statements in the rest of both
     * chains of parents. The set of features used for target must be a subset
     * of features used for the leafref. This is not a perfect, we should compare
     * the truth tables but it could require too much resources, so we simplify that */
    for (i = 0; i < src_parents->number; i++) {
        iter = src_parents->set.s[i]; /* shortcut */
        if (!iter->iffeature_size) {
            continue;
        }
        for (j = 0; j < iter->iffeature_size; j++) {
            resolve_iffeature_getsizes(&iter->iffeature[j], NULL, &size);
            for (; size; size--) {
                if (!iter->iffeature[j].features[size - 1]) {
                    /* not yet resolved feature, postpone this check */
                    ret = EXIT_FAILURE;
                    goto cleanup;
                }
                ly_set_add(features, iter->iffeature[j].features[size - 1], 0);
            }
        }
    }
    x = features->number;
    for (i = 0; i < trg_parents->number; i++) {
        iter = trg_parents->set.s[i]; /* shortcut */
        if (!iter->iffeature_size) {
            continue;
        }
        for (j = 0; j < iter->iffeature_size; j++) {
            resolve_iffeature_getsizes(&iter->iffeature[j], NULL, &size);
            for (; size; size--) {
                if (!iter->iffeature[j].features[size - 1]) {
                    /* not yet resolved feature, postpone this check */
                    ret = EXIT_FAILURE;
                    goto cleanup;
                }
                if ((unsigned int)ly_set_add(features, iter->iffeature[j].features[size - 1], 0) >= x) {
                    /* the feature is not present in features set of target's parents chain */
                    LOGVAL(LYE_NORESOLV, LY_VLOG_LYS, type->parent, "leafref", type->info.lref.path);
                    LOGVAL(LYE_SPEC, LY_VLOG_LYS, type->parent,
                           "Leafref is not conditional based on \"%s\" feature as its target.",
                           iter->iffeature[j].features[size - 1]->name);
                    ret = -1;
                    goto cleanup;
                }
            }
        }
    }

cleanup:
    ly_set_free(features);
    ly_set_free(src_parents);
    ly_set_free(trg_parents);

    return ret;
}

/**
 * @brief Check all XPath expressions of a node (when and must), set LYS_XPATH_DEP flag if required.
 *
 * @param[in] node Node to examine.
 * @return EXIT_SUCCESS on success, EXIT_FAILURE on forward reference, -1 on error.
 */
static int
check_xpath(struct lys_node *node)
{
    struct lys_node *parent, *elem;
    struct lyxp_set set;
    uint32_t i;
    int rc;

    parent = node;
    while (parent) {
        if (parent->nodetype == LYS_GROUPING) {
            /* unresolved grouping, skip for now */
            return 0;
        }
        if (parent->nodetype == LYS_AUGMENT) {
            if (!((struct lys_node_augment *)parent)->target) {
                /* uresolved augment skip for now */
                return 0;
            } else {
                parent = ((struct lys_node_augment *)parent)->target;
                continue;
            }
        }
        parent = parent->parent;
    }

    rc = lyxp_node_atomize(node, &set);
    if (rc) {
        return rc;
    }

    /* RPC, action can have neither must nor when */
    for (parent = node; parent && !(parent->nodetype & (LYS_RPC | LYS_ACTION | LYS_NOTIF)); parent = lys_parent(parent));

    for (i = 0; i < set.used; ++i) {
        /* skip roots'n'stuff */
        if (set.val.snodes[i].type == LYXP_NODE_ELEM) {
            /* XPath expression cannot reference "lower" status than the node that has the definition */
            if (lyp_check_status(node->flags, lys_node_module(node), node->name, set.val.snodes[i].snode->flags,
                    lys_node_module(set.val.snodes[i].snode), set.val.snodes[i].snode->name, node)) {
                return -1;
            }

            if (parent) {
                for (elem = set.val.snodes[i].snode; elem && (elem != parent); elem = lys_parent(elem));
                if (!elem) {
                    /* not in node's RPC or notification subtree, set the flag */
                    node->flags |= LYS_XPATH_DEP;
                    break;
                }
            }
        }
    }

    free(set.val.snodes);
    return EXIT_SUCCESS;
}

/**
 * @brief Resolve a single unres schema item. Logs indirectly.
 *
 * @param[in] mod Main module.
 * @param[in] item Item to resolve. Type determined by \p type.
 * @param[in] type Type of the unresolved item.
 * @param[in] str_snode String, a schema node, or NULL.
 * @param[in] unres Unres schema structure to use.
 *
 * @return EXIT_SUCCESS on success, EXIT_FAILURE on forward reference, -1 on error.
 */
static int
resolve_unres_schema_item(struct lys_module *mod, void *item, enum UNRES_ITEM type, void *str_snode,
                          struct unres_schema *unres)
{
    /* has_str - whether the str_snode is a string in a dictionary that needs to be freed */
    int rc = -1, has_str = 0, tpdf_flag = 0, i, k;
    unsigned int j;
    struct lys_node *node, *par_grp;
    const char *expr;

    struct ly_set *refs, *procs;
    struct lys_feature *ref, *feat;
    struct lys_ident *ident;
    struct lys_type *stype;
    struct lys_node_choice *choic;
    struct lyxml_elem *yin;
    struct yang_type *yang;
    struct unres_list_uniq *unique_info;
    struct unres_iffeat_data *iff_data;

    switch (type) {
    case UNRES_IDENT:
        expr = str_snode;
        has_str = 1;
        ident = item;

        rc = resolve_base_ident(mod, ident, expr, "identity", NULL, unres);
        break;
    case UNRES_TYPE_IDENTREF:
        expr = str_snode;
        has_str = 1;
        stype = item;

        rc = resolve_base_ident(mod, NULL, expr, "type", stype, unres);
        break;
    case UNRES_TYPE_LEAFREF:
        node = str_snode;
        stype = item;

        /* HACK - when there is no parent, we are in top level typedef and in that
         * case, the path has to contain absolute path, so we let the resolve_path_arg_schema()
         * know it via tpdf_flag */
        if (!node) {
            tpdf_flag = 1;
            node = (struct lys_node *)stype->parent;
        }

        if (!lys_node_module(node)->implemented) {
            /* not implemented module, don't bother with resolving the leafref
             * if the module is set to be implemented, tha path will be resolved then */
            rc = 0;
            break;
        }
        rc = resolve_path_arg_schema(stype->info.lref.path, node, tpdf_flag,
                                     (const struct lys_node **)&stype->info.lref.target);
        if (!tpdf_flag && !rc) {
            assert(stype->info.lref.target);
            /* check if leafref and its target are under a common if-features */
            rc = check_leafref_features(stype);
            if (rc) {
                break;
            }

            /* store the backlink from leafref target */
            if (lys_leaf_add_leafref_target(stype->info.lref.target, (struct lys_node *)stype->parent)) {
                rc = -1;
            }
        }

        break;
    case UNRES_TYPE_DER_TPDF:
        tpdf_flag = 1;
        /* no break */
    case UNRES_TYPE_DER:
        /* parent */
        node = str_snode;
        stype = item;

        /* HACK type->der is temporarily unparsed type statement */
        yin = (struct lyxml_elem *)stype->der;
        stype->der = NULL;

        if (yin->flags & LY_YANG_STRUCTURE_FLAG) {
            yang = (struct yang_type *)yin;
            rc = yang_check_type(mod, node, yang, tpdf_flag, unres);

            if (rc) {
                /* may try again later */
                stype->der = (struct lys_tpdf *)yang;
            } else {
                /* we need to always be able to free this, it's safe only in this case */
                lydict_remove(mod->ctx, yang->name);
                free(yang);
            }

        } else {
            rc = fill_yin_type(mod, node, yin, stype, tpdf_flag, unres);
            if (!rc) {
                /* we need to always be able to free this, it's safe only in this case */
                lyxml_free(mod->ctx, yin);
            } else {
                /* may try again later, put all back how it was */
                stype->der = (struct lys_tpdf *)yin;
            }
        }
        if (rc == EXIT_SUCCESS) {
            /* it does not make sense to have leaf-list of empty type */
            if (!tpdf_flag && node->nodetype == LYS_LEAFLIST && stype->base == LY_TYPE_EMPTY) {
                LOGWRN("The leaf-list \"%s\" is of \"empty\" type, which does not make sense.", node->name);
            }
        } else if (rc == EXIT_FAILURE && stype->base != LY_TYPE_ERR) {
            /* forward reference - in case the type is in grouping, we have to make the grouping unusable
             * by uses statement until the type is resolved. We do that the same way as uses statements inside
             * grouping - the grouping's nacm member (not used un grouping) is used to increase the number of
             * so far unresolved items (uses and types). The grouping cannot be used unless the nacm value is 0.
             * To remember that the grouping already increased grouping's nacm, the LY_TYPE_ERR is used as value
             * of the type's base member. */
            for (par_grp = node; par_grp && (par_grp->nodetype != LYS_GROUPING); par_grp = lys_parent(par_grp));
            if (par_grp) {
                ((struct lys_node_grp *)par_grp)->nacm++;
                stype->base = LY_TYPE_ERR;
            }
        }
        break;
    case UNRES_IFFEAT:
        iff_data = str_snode;
        rc = resolve_feature(iff_data->fname, strlen(iff_data->fname), iff_data->node, item);
        if (!rc) {
            /* success */
            lydict_remove(mod->ctx, iff_data->fname);
            free(iff_data);
        }
        break;
    case UNRES_FEATURE:
        feat = (struct lys_feature *)item;

        if (feat->iffeature_size) {
            refs = ly_set_new();
            procs = ly_set_new();
            ly_set_add(procs, feat, 0);

            while (procs->number) {
                ref = procs->set.g[procs->number - 1];
                ly_set_rm_index(procs, procs->number - 1);

                for (i = 0; i < ref->iffeature_size; i++) {
                    resolve_iffeature_getsizes(&ref->iffeature[i], NULL, &j);
                    for (; j > 0 ; j--) {
                        if (ref->iffeature[i].features[j - 1]) {
                            if (ref->iffeature[i].features[j - 1] == feat) {
                                LOGVAL(LYE_CIRC_FEATURES, LY_VLOG_NONE, NULL, feat->name);
                                goto featurecheckdone;
                            }

                            if (ref->iffeature[i].features[j - 1]->iffeature_size) {
                                k = refs->number;
                                if (ly_set_add(refs, ref->iffeature[i].features[j - 1], 0) == k) {
                                    /* not yet seen feature, add it for processing */
                                    ly_set_add(procs, ref->iffeature[i].features[j - 1], 0);
                                }
                            }
                        } else {
                            /* forward reference */
                            rc = EXIT_FAILURE;
                            goto featurecheckdone;
                        }
                    }

                }
            }
            rc = EXIT_SUCCESS;

featurecheckdone:
            ly_set_free(refs);
            ly_set_free(procs);
        }

        break;
    case UNRES_USES:
        rc = resolve_unres_schema_uses(item, unres);
        break;
    case UNRES_TYPE_DFLT:
        expr = str_snode;
        has_str = 1;
        stype = item;

        rc = check_default(stype, expr, mod);
        break;
    case UNRES_CHOICE_DFLT:
        expr = str_snode;
        has_str = 1;
        choic = item;

        if (!choic->dflt) {
            choic->dflt = resolve_choice_dflt(choic, expr);
        }
        if (choic->dflt) {
            rc = lyp_check_mandatory_choice((struct lys_node *)choic);
        } else {
            rc = EXIT_FAILURE;
        }
        break;
    case UNRES_LIST_KEYS:
        has_str = 1;
        rc = resolve_list_keys(item, str_snode);
        break;
    case UNRES_LIST_UNIQ:
        unique_info = (struct unres_list_uniq *)item;
        rc = resolve_unique(unique_info->list, unique_info->expr, unique_info->trg_type);
        break;
    case UNRES_AUGMENT:
        rc = resolve_augment(item, NULL);
        break;
    case UNRES_XPATH:
        node = (struct lys_node *)item;
        rc = check_xpath(node);
        break;
    default:
        LOGINT;
        break;
    }

    if (has_str && !rc) {
        /* the string is no more needed in case of success.
         * In case of forward reference, we will try to resolve the string later */
        lydict_remove(mod->ctx, str_snode);
    }

    return rc;
}

/* logs directly */
static void
print_unres_schema_item_fail(void *item, enum UNRES_ITEM type, void *str_node)
{
    struct lyxml_elem *xml;
    struct lyxml_attr *attr;
    struct unres_iffeat_data *iff_data;
    const char *type_name = NULL;

    switch (type) {
    case UNRES_IDENT:
        LOGVRB("Resolving %s \"%s\" failed, it will be attempted later.", "identity", (char *)str_node);
        break;
    case UNRES_TYPE_IDENTREF:
        LOGVRB("Resolving %s \"%s\" failed, it will be attempted later.", "identityref", (char *)str_node);
        break;
    case UNRES_TYPE_LEAFREF:
        LOGVRB("Resolving %s \"%s\" failed, it will be attempted later.", "leafref",
               ((struct lys_type *)item)->info.lref.path);
        break;
    case UNRES_TYPE_DER_TPDF:
    case UNRES_TYPE_DER:
        xml = (struct lyxml_elem *)((struct lys_type *)item)->der;
        if (xml->flags & LY_YANG_STRUCTURE_FLAG) {
            type_name = ((struct yang_type *)xml)->name;
        } else {
            LY_TREE_FOR(xml->attr, attr) {
                if ((attr->type == LYXML_ATTR_STD) && !strcmp(attr->name, "name")) {
                    type_name = attr->value;
                    break;
                }
            }
            assert(attr);
        }
        LOGVRB("Resolving %s \"%s\" failed, it will be attempted later.", "derived type", type_name);
        break;
    case UNRES_IFFEAT:
        iff_data = str_node;
        LOGVRB("Resolving %s \"%s\" failed, it will be attempted later.", "if-feature", iff_data->fname);
        break;
    case UNRES_FEATURE:
        LOGVRB("There are unresolved if-features for \"%s\" feature circular dependency check, it will be attempted later",
               ((struct lys_feature *)item)->name);
        break;
    case UNRES_USES:
        LOGVRB("Resolving %s \"%s\" failed, it will be attempted later.", "uses", ((struct lys_node_uses *)item)->name);
        break;
    case UNRES_TYPE_DFLT:
        LOGVRB("Resolving %s \"%s\" failed, it will be attempted later.", "type default", (char *)str_node);
        break;
    case UNRES_CHOICE_DFLT:
        LOGVRB("Resolving %s \"%s\" failed, it will be attempted later.", "choice default", (char *)str_node);
        break;
    case UNRES_LIST_KEYS:
        LOGVRB("Resolving %s \"%s\" failed, it will be attempted later.", "list keys", (char *)str_node);
        break;
    case UNRES_LIST_UNIQ:
        LOGVRB("Resolving %s \"%s\" failed, it will be attempted later.", "list unique", (char *)str_node);
        break;
    case UNRES_AUGMENT:
        LOGVRB("Resolving %s \"%s\" failed, it will be attempted later.", "augment target",
               ((struct lys_node_augment *)item)->target_name);
        break;
    case UNRES_XPATH:
        LOGVRB("Resolving %s \"%s\" with the context node \"%s\" failed, it will be attempted later.", "XPath",
               (char *)str_node, ((struct lys_node *)item)->name);
        break;
    default:
        LOGINT;
        break;
    }
}

/**
 * @brief Resolve every unres schema item in the structure. Logs directly.
 *
 * @param[in] mod Main module.
 * @param[in] unres Unres schema structure to use.
 *
 * @return EXIT_SUCCESS on success, -1 on error.
 */
int
resolve_unres_schema(struct lys_module *mod, struct unres_schema *unres)
{
    uint32_t i, resolved = 0, unres_count, res_count;
    int rc;

    assert(unres);

    LOGVRB("Resolving \"%s\" unresolved schema nodes and their constraints...", mod->name);
    ly_vlog_hide(1);

    /* uses */
    do {
        unres_count = 0;
        res_count = 0;

        for (i = 0; i < unres->count; ++i) {
            /* UNRES_TYPE_LEAFREF must be resolved (for storing leafref target pointers);
             * if-features are resolved here to make sure that we will have all if-features for
             * later check of feature circular dependency */
            if (unres->type[i] > UNRES_IDENT) {
                continue;
            }
            /* processes UNRES_USES, UNRES_IFFEAT, UNRES_TYPE_DER, UNRES_TYPE_DER_TPDF, UNRES_TYPE_LEAFREF,
             * UNRES_CHOICE_DFLT and UNRES_IDENT */

            ++unres_count;
            rc = resolve_unres_schema_item(mod, unres->item[i], unres->type[i], unres->str_snode[i], unres);
            if (!rc) {
                unres->type[i] = UNRES_RESOLVED;
                ++resolved;
                ++res_count;
            } else if (rc == -1) {
                ly_vlog_hide(0);
                /* print the error */
                resolve_unres_schema_item(mod, unres->item[i], unres->type[i], unres->str_snode[i], unres);
                return -1;
            } else {
                /* forward reference, erase ly_errno */
                ly_errno = LY_SUCCESS;
                ly_vecode = LYVE_SUCCESS;
            }
        }
    } while (res_count && (res_count < unres_count));

    if (res_count < unres_count) {
        /* just print the errors */
        ly_vlog_hide(0);

        for (i = 0; i < unres->count; ++i) {
            if (unres->type[i] > UNRES_IDENT) {
                continue;
            }
            resolve_unres_schema_item(mod, unres->item[i], unres->type[i], unres->str_snode[i], unres);
        }
        return -1;
    }

    /* the rest */
    for (i = 0; i < unres->count; ++i) {
        if (unres->type[i] == UNRES_RESOLVED) {
            continue;
        }

        rc = resolve_unres_schema_item(mod, unres->item[i], unres->type[i], unres->str_snode[i], unres);
        if (rc == 0) {
            if (unres->type[i] == UNRES_LIST_UNIQ) {
                /* free the allocated structure */
                free(unres->item[i]);
            }
            unres->type[i] = UNRES_RESOLVED;
            ++resolved;
        } else if (rc == -1) {
            ly_vlog_hide(0);
            /* print the error */
            resolve_unres_schema_item(mod, unres->item[i], unres->type[i], unres->str_snode[i], unres);
            return -1;
        }
    }

    ly_vlog_hide(0);

    if (resolved < unres->count) {
        /* try to resolve the unresolved nodes again, it will not resolve anything, but it will print
         * all the validation errors
         */
        for (i = 0; i < unres->count; ++i) {
            if (unres->type[i] == UNRES_RESOLVED) {
                continue;
            }
            resolve_unres_schema_item(mod, unres->item[i], unres->type[i], unres->str_snode[i], unres);
        }
        return -1;
    }

    LOGVRB("All \"%s\" schema nodes and constraints resolved.", mod->name);
    unres->count = 0;
    return EXIT_SUCCESS;
}

/**
 * @brief Try to resolve an unres schema item with a string argument. Logs indirectly.
 *
 * @param[in] mod Main module.
 * @param[in] unres Unres schema structure to use.
 * @param[in] item Item to resolve. Type determined by \p type.
 * @param[in] type Type of the unresolved item.
 * @param[in] str String argument.
 *
 * @return EXIT_SUCCESS on success, EXIT_FAILURE on storing the item in unres, -1 on error.
 */
int
unres_schema_add_str(struct lys_module *mod, struct unres_schema *unres, void *item, enum UNRES_ITEM type,
                     const char *str)
{
    int rc;
    const char *dictstr;

    dictstr = lydict_insert(mod->ctx, str, 0);
    rc = unres_schema_add_node(mod, unres, item, type, (struct lys_node *)dictstr);

    if (rc == -1) {
        lydict_remove(mod->ctx, dictstr);
    }
    return rc;
}

/**
 * @brief Try to resolve an unres schema item with a schema node argument. Logs indirectly.
 *
 * @param[in] mod Main module.
 * @param[in] unres Unres schema structure to use.
 * @param[in] item Item to resolve. Type determined by \p type.
 * @param[in] type Type of the unresolved item. UNRES_TYPE_DER is handled specially!
 * @param[in] snode Schema node argument.
 *
 * @return EXIT_SUCCESS on success, EXIT_FIALURE on storing the item in unres, -1 on error.
 */
int
unres_schema_add_node(struct lys_module *mod, struct unres_schema *unres, void *item, enum UNRES_ITEM type,
                      struct lys_node *snode)
{
    int rc, log_hidden;
    struct lyxml_elem *yin;
    char *path, *msg;

    assert(unres && item && ((type != UNRES_LEAFREF) && (type != UNRES_INSTID) && (type != UNRES_WHEN)
           && (type != UNRES_MUST)));

    if (*ly_vlog_hide_location()) {
        log_hidden = 1;
    } else {
        log_hidden = 0;
        ly_vlog_hide(1);
    }
    rc = resolve_unres_schema_item(mod, item, type, snode, unres);
    if (!log_hidden) {
        ly_vlog_hide(0);
    }

    if (rc != EXIT_FAILURE) {
        if (rc == -1 && ly_errno == LY_EVALID) {
            if (ly_log_level >= LY_LLERR) {
                path = strdup(ly_errpath());
                msg = strdup(ly_errmsg());
                LOGERR(LY_EVALID, "%s%s%s%s", msg, path[0] ? " (path: " : "", path[0] ? path : "", path[0] ? ")" : "");
                free(path);
                free(msg);
            }
        }
        if (type == UNRES_LIST_UNIQ) {
            /* free the allocated structure */
            free(item);
        } else if (rc == -1 && type == UNRES_IFFEAT) {
            /* free the allocated resources */
            free(*((char **)item));
         }
        return rc;
    } else {
        /* erase info about validation errors */
        ly_errno = LY_SUCCESS;
        ly_vecode = LYVE_SUCCESS;
    }

    print_unres_schema_item_fail(item, type, snode);

    /* HACK unlinking is performed here so that we do not do any (NS) copying in vain */
    if (type == UNRES_TYPE_DER || type == UNRES_TYPE_DER_TPDF) {
        yin = (struct lyxml_elem *)((struct lys_type *)item)->der;
        if (!(yin->flags & LY_YANG_STRUCTURE_FLAG)) {
            lyxml_unlink_elem(mod->ctx, yin, 1);
            ((struct lys_type *)item)->der = (struct lys_tpdf *)yin;
        }
    }

    unres->count++;
    unres->item = ly_realloc(unres->item, unres->count*sizeof *unres->item);
    if (!unres->item) {
        LOGMEM;
        return -1;
    }
    unres->item[unres->count-1] = item;
    unres->type = ly_realloc(unres->type, unres->count*sizeof *unres->type);
    if (!unres->type) {
        LOGMEM;
        return -1;
    }
    unres->type[unres->count-1] = type;
    unres->str_snode = ly_realloc(unres->str_snode, unres->count*sizeof *unres->str_snode);
    if (!unres->str_snode) {
        LOGMEM;
        return -1;
    }
    unres->str_snode[unres->count-1] = snode;
    unres->module = ly_realloc(unres->module, unres->count*sizeof *unres->module);
    if (!unres->module) {
        LOGMEM;
        return -1;
    }
    unres->module[unres->count-1] = mod;

    return rc;
}

/**
 * @brief Duplicate an unres schema item. Logs indirectly.
 *
 * @param[in] mod Main module.
 * @param[in] unres Unres schema structure to use.
 * @param[in] item Old item to be resolved.
 * @param[in] type Type of the old unresolved item.
 * @param[in] new_item New item to use in the duplicate.
 *
 * @return EXIT_SUCCESS on success, EXIT_FAILURE if item is not in unres, -1 on error.
 */
int
unres_schema_dup(struct lys_module *mod, struct unres_schema *unres, void *item, enum UNRES_ITEM type, void *new_item)
{
    int i;
    struct unres_list_uniq aux_uniq;
    struct unres_iffeat_data *iff_data;

    assert(item && new_item && ((type != UNRES_LEAFREF) && (type != UNRES_INSTID) && (type != UNRES_WHEN)));

    /* hack for UNRES_LIST_UNIQ, which stores multiple items behind its item */
    if (type == UNRES_LIST_UNIQ) {
        aux_uniq.list = item;
        aux_uniq.expr = ((struct unres_list_uniq *)new_item)->expr;
        item = &aux_uniq;
    }
    i = unres_schema_find(unres, -1, item, type);

    if (i == -1) {
        if (type == UNRES_LIST_UNIQ) {
            free(new_item);
        }
        return EXIT_FAILURE;
    }

    if ((type == UNRES_TYPE_LEAFREF) || (type == UNRES_USES) || (type == UNRES_TYPE_DFLT) ||
            (type == UNRES_FEATURE) || (type == UNRES_LIST_UNIQ)) {
        if (unres_schema_add_node(mod, unres, new_item, type, unres->str_snode[i]) == -1) {
            LOGINT;
            return -1;
        }
    } else if (type == UNRES_IFFEAT) {
        /* duplicate unres_iffeature_data */
        iff_data = malloc(sizeof *iff_data);
        iff_data->fname = lydict_insert(mod->ctx, ((struct unres_iffeat_data *)unres->str_snode[i])->fname, 0);
        iff_data->node = ((struct unres_iffeat_data *)unres->str_snode[i])->node;
        if (unres_schema_add_node(mod, unres, new_item, type, (struct lys_node *)iff_data) == -1) {
            LOGINT;
            return -1;
        }
    } else {
        if (unres_schema_add_str(mod, unres, new_item, type, unres->str_snode[i]) == -1) {
            LOGINT;
            return -1;
        }
    }

    return EXIT_SUCCESS;
}

/* does not log */
int
unres_schema_find(struct unres_schema *unres, int start_on_backwards, void *item, enum UNRES_ITEM type)
{
    int i;
    struct unres_list_uniq *aux_uniq1, *aux_uniq2;

    if (start_on_backwards > 0) {
        i = start_on_backwards;
    } else {
        i = unres->count - 1;
    }
    for (; i > -1; i--) {
        if (unres->type[i] != type) {
            continue;
        }
        if (type != UNRES_LIST_UNIQ) {
            if (unres->item[i] == item) {
                break;
            }
        } else {
            aux_uniq1 = (struct unres_list_uniq *)unres->item[i - 1];
            aux_uniq2 = (struct unres_list_uniq *)item;
            if ((aux_uniq1->list == aux_uniq2->list) && ly_strequal(aux_uniq1->expr, aux_uniq2->expr, 0)) {
                break;
            }
        }
    }

    return i;
}

static void
unres_schema_free_item(struct ly_ctx *ctx, struct unres_schema *unres, uint32_t i)
{
    struct lyxml_elem *yin;
    struct yang_type *yang;
    struct unres_iffeat_data *iff_data;

    switch (unres->type[i]) {
    case UNRES_TYPE_DER_TPDF:
    case UNRES_TYPE_DER:
        yin = (struct lyxml_elem *)((struct lys_type *)unres->item[i])->der;
        if (yin->flags & LY_YANG_STRUCTURE_FLAG) {
            yang =(struct yang_type *)yin;
            yang->type->base = yang->base;
            lydict_remove(ctx, yang->name);
            free(yang);
        } else {
            lyxml_free(ctx, yin);
        }
        break;
    case UNRES_IFFEAT:
        iff_data = (struct unres_iffeat_data *)unres->str_snode[i];
        lydict_remove(ctx, iff_data->fname);
        free(unres->str_snode[i]);
        break;
    case UNRES_IDENT:
    case UNRES_TYPE_IDENTREF:
    case UNRES_TYPE_DFLT:
    case UNRES_CHOICE_DFLT:
    case UNRES_LIST_KEYS:
        lydict_remove(ctx, (const char *)unres->str_snode[i]);
        break;
    case UNRES_LIST_UNIQ:
        free(unres->item[i]);
        break;
    default:
        break;
    }
    unres->type[i] = UNRES_RESOLVED;
}

void
unres_schema_free(struct lys_module *module, struct unres_schema **unres)
{
    uint32_t i;
    unsigned int unresolved = 0;

    if (!unres || !(*unres)) {
        return;
    }

    assert(module || (*unres)->count == 0);

    for (i = 0; i < (*unres)->count; ++i) {
        if ((*unres)->module[i] != module) {
            if ((*unres)->type[i] != UNRES_RESOLVED) {
                unresolved++;
            }
            continue;
        }

        /* free heap memory for the specific item */
        unres_schema_free_item(module->ctx, *unres, i);
    }

    /* free it all */
    if (!module || (!unresolved && !module->type)) {
        free((*unres)->item);
        free((*unres)->type);
        free((*unres)->str_snode);
        free((*unres)->module);
        free((*unres));
        (*unres) = NULL;
    }
}

static int resolve_union(struct lyd_node_leaf_list *leaf, struct lys_type *type);

static int
resolve_leafref(struct lyd_node_leaf_list *leaf, struct lys_type *type)
{
    struct unres_data matches;
    uint32_t i;

    assert(type->base == LY_TYPE_LEAFREF);

    /* init */
    memset(&matches, 0, sizeof matches);

    /* EXIT_FAILURE return keeps leaf->value.lefref NULL, handled later */
    if (resolve_path_arg_data((struct lyd_node *)leaf, type->info.lref.path, &matches) == -1) {
        return -1;
    }

    /* check that value matches */
    for (i = 0; i < matches.count; ++i) {
        if (ly_strequal(leaf->value_str, ((struct lyd_node_leaf_list *)matches.node[i])->value_str, 1)) {
            leaf->value.leafref = matches.node[i];
            break;
        }
    }

    free(matches.node);

    if (!leaf->value.leafref) {
        /* reference not found */
        if (type->info.lref.req > -1) {
            LOGVAL(LYE_NOLEAFREF, LY_VLOG_LYD, leaf, type->info.lref.path, leaf->value_str);
            return EXIT_FAILURE;
        } else {
            LOGVRB("There is no leafref with the value \"%s\", but it is not required.", leaf->value_str);
        }
    }

    return EXIT_SUCCESS;
}

API LY_DATA_TYPE
lyd_leaf_type(const struct lyd_node_leaf_list *leaf)
{
    struct lyd_node *node;
    struct lys_type *type, *type_iter;
    lyd_val value;
    int f = 0, r;

    if (!leaf || !(leaf->schema->nodetype & (LYS_LEAF | LYS_LEAFLIST))) {
        return LY_TYPE_ERR;
    }

    if (leaf->value_type > 0 && (leaf->value_type & LY_DATA_TYPE_MASK) != LY_TYPE_UNION &&
            (leaf->value_type & LY_DATA_TYPE_MASK) != LY_TYPE_LEAFREF) {
        /* we can get the type directly from the data node (it was already resolved) */
        return leaf->value_type & LY_DATA_TYPE_MASK;
    }

    /* init */
    type = &((struct lys_node_leaf *)leaf->schema)->type;
    value = leaf->value;
    ly_vlog_hide(1);

    /* resolve until we get the real data type */
    while (1) {
        /* get the correct data type from schema */
        switch (type->base) {
        case LY_TYPE_LEAFREF:
            type = &type->info.lref.target->type;
            break; /* continue in while loop */
        case LY_TYPE_UNION:
            type_iter = NULL;
            while ((type_iter = lyp_get_next_union_type(type, type_iter, &f))) {
                if (type_iter->base == LY_TYPE_LEAFREF) {
                    if (type_iter->info.lref.req == -1) {
                        /* target not required, so it always succeeds */
                        break;
                    } else {
                        /* try to resolve leafref */
                        memset(&((struct lyd_node_leaf_list *)leaf)->value, 0, sizeof leaf->value);
                        r = resolve_leafref((struct lyd_node_leaf_list *)leaf, type_iter);
                        /* revert leaf's content affected by resolve_leafref */
                        ((struct lyd_node_leaf_list *)leaf)->value = value;
                        if (!r) {
                            /* success, we can continue with the leafref type */
                            break;
                        }
                    }
                } else if (type_iter->base == LY_TYPE_INST) {
                    if (type_iter->info.inst.req == -1) {
                        /* target not required, so it always succeeds */
                        return LY_TYPE_INST;
                    } else {
                        /* try to resolve instance-identifier */
                        ly_errno = 0;
                        node = resolve_instid((struct lyd_node *)leaf, leaf->value_str);
                        if (!ly_errno && node) {
                            /* the real type is instance-identifier */
                            return LY_TYPE_INST;
                        }
                    }
                } else {
                    r = lyp_parse_value_type((struct lyd_node_leaf_list *)leaf, type_iter, 1);
                    /* revert leaf's content affected by resolve_leafref */
                    ((struct lyd_node_leaf_list *)leaf)->value = value;
                    if (!r) {
                        /* we have the real type */
                        return type_iter->base;
                    }
                }
                f = 0;
            }
            /* erase ly_errno and ly_vecode */
            ly_errno = LY_SUCCESS;
            ly_vecode = LYVE_SUCCESS;

            if (!type_iter) {
                LOGERR(LY_EINVAL, "Unable to get type from union \"%s\" with no valid type.", type->parent->name)
                return LY_TYPE_ERR;
            }
            type = type_iter;
            break;
        default:
            /* we have the real type */
            ly_vlog_hide(0);
            return type->base;
        }
    }

    ly_vlog_hide(0);
    return LY_TYPE_ERR;
}

static int
resolve_union(struct lyd_node_leaf_list *leaf, struct lys_type *type)
{
    struct lys_type *datatype = NULL;
    int f = 0;

    assert(type->base == LY_TYPE_UNION);

    memset(&leaf->value, 0, sizeof leaf->value);
    while ((datatype = lyp_get_next_union_type(type, datatype, &f))) {
        leaf->value_type = datatype->base;

        if (datatype->base == LY_TYPE_LEAFREF) {
            /* try to resolve leafref */
            if (!resolve_leafref(leaf, datatype)) {
                /* success */
                break;
            }
        } else if (datatype->base == LY_TYPE_INST) {
            /* try to resolve instance-identifier */
            ly_errno = 0;
            leaf->value.instance = resolve_instid((struct lyd_node *)leaf, leaf->value_str);
            if (!ly_errno && (leaf->value.instance || datatype->info.inst.req == -1)) {
                /* success */
                break;
            }
        } else {
            if (!lyp_parse_value_type(leaf, datatype, 1)) {
                /* success */
                break;
            }
        }
        f = 0;
    }
    /* erase ly_errno and ly_vecode */
    ly_errno = LY_SUCCESS;
    ly_vecode = LYVE_SUCCESS;

    if (!datatype) {
        /* failure */
        LOGVAL(LYE_INVAL, LY_VLOG_LYD, leaf, (leaf->value_str ? leaf->value_str : ""), leaf->schema->name);
        return EXIT_FAILURE;
    }

    return EXIT_SUCCESS;
}

/**
 * @brief Resolve a single unres data item. Logs directly.
 *
 * @param[in] node Data node to resolve.
 * @param[in] type Type of the unresolved item.
 *
 * @return EXIT_SUCCESS on success, EXIT_FAILURE on forward reference, -1 on error.
 */
int
resolve_unres_data_item(struct lyd_node *node, enum UNRES_ITEM type)
{
    int rc;
    struct lyd_node_leaf_list *leaf;
    struct lys_node_leaf *sleaf;
    struct lyd_node *parent;

    leaf = (struct lyd_node_leaf_list *)node;
    sleaf = (struct lys_node_leaf *)leaf->schema;

    switch (type) {
    case UNRES_LEAFREF:
        assert(sleaf->type.base == LY_TYPE_LEAFREF);
        return resolve_leafref(leaf, &sleaf->type);

    case UNRES_INSTID:
        assert(sleaf->type.base == LY_TYPE_INST);
        ly_errno = 0;
        leaf->value.instance = resolve_instid(node, leaf->value_str);
        if (!leaf->value.instance) {
            if (ly_errno) {
                return -1;
            } else if (sleaf->type.info.inst.req > -1) {
                LOGVAL(LYE_NOREQINS, LY_VLOG_LYD, leaf, leaf->value_str);
                return EXIT_FAILURE;
            } else {
                LOGVRB("There is no instance identifier \"%s\", but it is not required.", leaf->value_str);
            }
        }
        break;

    case UNRES_UNION:
        assert(sleaf->type.base == LY_TYPE_UNION);
        return resolve_union(leaf, &sleaf->type);

    case UNRES_WHEN:
        if ((rc = resolve_when(node, NULL))) {
            return rc;
        }
        break;

    case UNRES_MUST:
        if ((rc = resolve_must(node, 0))) {
            return rc;
        }
        break;

    case UNRES_MUST_INOUT:
        if ((rc = resolve_must(node, 1))) {
            return rc;
        }
        break;

    case UNRES_EMPTYCONT:
        do {
            parent = node->parent;
            lyd_free(node);
            node = parent;
        } while (node && (node->schema->nodetype == LYS_CONTAINER) && !node->child
                 && !((struct lys_node_container *)node->schema)->presence);
        break;

    default:
        LOGINT;
        return -1;
    }

    return EXIT_SUCCESS;
}

/**
 * @brief add data unres item
 *
 * @param[in] unres Unres data structure to use.
 * @param[in] node Data node to use.
 *
 * @return 0 on success, -1 on error.
 */
int
unres_data_add(struct unres_data *unres, struct lyd_node *node, enum UNRES_ITEM type)
{
    assert(unres && node);
    assert((type == UNRES_LEAFREF) || (type == UNRES_INSTID) || (type == UNRES_WHEN) || (type == UNRES_MUST)
           || (type == UNRES_MUST_INOUT) || (type == UNRES_UNION) || (type == UNRES_EMPTYCONT));

    unres->count++;
    unres->node = ly_realloc(unres->node, unres->count * sizeof *unres->node);
    if (!unres->node) {
        LOGMEM;
        return -1;
    }
    unres->node[unres->count - 1] = node;
    unres->type = ly_realloc(unres->type, unres->count * sizeof *unres->type);
    if (!unres->type) {
        LOGMEM;
        return -1;
    }
    unres->type[unres->count - 1] = type;

    if (type == UNRES_WHEN) {
        /* remove previous result */
        node->when_status = LYD_WHEN;
    }

    return EXIT_SUCCESS;
}

/**
 * @brief Resolve every unres data item in the structure. Logs directly.
 *
 * @param[in] unres Unres data structure to use.
 * @param[in,out] root Root node of the data tree. If not NULL, auto-delete is performed on false when condition. If
 * NULL and when condition is false the error is raised.
 * @param[in] trusted Whether the data are considered trusted (when, must conditions are not expected, unresolved
 * leafrefs/instids are accepted).
 *
 * @return EXIT_SUCCESS on success, -1 on error.
 */
int
resolve_unres_data(struct unres_data *unres, struct lyd_node **root, int trusted)
{
    uint32_t i, j, first = 1, resolved = 0, del_items = 0, when_stmt = 0;
    int rc, progress;
    char *msg, *path;
    struct lyd_node *parent;
    struct lyd_node_leaf_list *leaf;

    assert(unres);

    if (!unres->count) {
        return EXIT_SUCCESS;
    }

    LOGVRB("Resolving unresolved data nodes and their constraints...");
    ly_vlog_hide(1);

    /* when-stmt first */
    ly_errno = LY_SUCCESS;
    ly_vecode = LYVE_SUCCESS;
    do {
        progress = 0;
        for (i = 0; i < unres->count; i++) {
            if (unres->type[i] != UNRES_WHEN) {
                continue;
            }
            assert(!trusted);
            if (first) {
                /* count when-stmt nodes in unres list */
                when_stmt++;
            }

            /* resolve when condition only when all parent when conditions are already resolved */
            for (parent = unres->node[i]->parent;
                 parent && LYD_WHEN_DONE(parent->when_status);
                 parent = parent->parent) {
                if (!parent->parent && (parent->when_status & LYD_WHEN_FALSE)) {
                    /* the parent node was already unlinked, do not resolve this node,
                     *  it will be removed anyway, so just mark it as resolved
                     */
                    unres->node[i]->when_status |= LYD_WHEN_FALSE;
                    unres->type[i] = UNRES_RESOLVED;
                    resolved++;
                    break;
                }
            }
            if (parent) {
                continue;
            }

            rc = resolve_unres_data_item(unres->node[i], unres->type[i]);
            if (!rc) {
                if (unres->node[i]->when_status & LYD_WHEN_FALSE) {
                    if (!root) {
                        /* false when condition */
                        ly_vlog_hide(0);
                        if (ly_log_level >= LY_LLERR) {
                            path = strdup(ly_errpath());
                            msg = strdup(ly_errmsg());
                            LOGERR(LY_EVALID, "%s%s%s%s", msg,
                                   path[0] ? " (path: " : "", path[0] ? path : "", path[0] ? ")" : "");
                            free(path);
                            free(msg);
                        }
                        return -1;
                    } /* follows else */

                    /* only unlink now, the subtree can contain another nodes stored in the unres list */
                    /* if it has parent non-presence containers that would be empty, we should actually
                     * remove the container
                     */
                    for (parent = unres->node[i];
                            parent->parent && parent->parent->schema->nodetype == LYS_CONTAINER;
                            parent = parent->parent) {
                        if (((struct lys_node_container *)parent->parent->schema)->presence) {
                            /* presence container */
                            break;
                        }
                        if (parent->next || parent->prev != parent) {
                            /* non empty (the child we are in and we are going to remove is not the only child) */
                            break;
                        }
                    }
                    unres->node[i] = parent;

                    /* auto-delete */
                    LOGVRB("auto-delete node \"%s\" due to when condition (%s)", ly_errpath(),
                                    ((struct lys_node_leaf *)unres->node[i]->schema)->when->cond);
                    if (*root && *root == unres->node[i]) {
                        *root = (*root)->next;
                    }

                    lyd_unlink(unres->node[i]);
                    unres->type[i] = UNRES_DELETE;
                    del_items++;

                    /* update the rest of unres items */
                    for (j = 0; j < unres->count; j++) {
                        if (unres->type[j] == UNRES_RESOLVED || unres->type[j] == UNRES_DELETE) {
                            continue;
                        }

                        /* test if the node is in subtree to be deleted */
                        for (parent = unres->node[j]; parent; parent = parent->parent) {
                            if (parent == unres->node[i]) {
                                /* yes, it is */
                                unres->type[j] = UNRES_RESOLVED;
                                resolved++;
                                break;
                            }
                        }
                    }
                } else {
                    unres->type[i] = UNRES_RESOLVED;
                }
                ly_errno = LY_SUCCESS;
                ly_vecode = LYVE_SUCCESS;
                resolved++;
                progress = 1;
            } else if (rc == -1) {
                ly_vlog_hide(0);
                /* print only this last error */
                resolve_unres_data_item(unres->node[i], unres->type[i]);
                return -1;
            } else {
                /* forward reference, erase ly_errno */
                ly_errno = LY_SUCCESS;
            }
        }
        first = 0;
    } while (progress && resolved < when_stmt);

    /* do we have some unresolved when-stmt? */
    if (when_stmt > resolved) {
        ly_vlog_hide(0);
        if (ly_log_level >= LY_LLERR) {
            path = strdup(ly_errpath());
            msg = strdup(ly_errmsg());
            LOGERR(LY_EVALID, "%s%s%s%s", msg, path[0] ? " (path: " : "", path[0] ? path : "", path[0] ? ")" : "");
            free(path);
            free(msg);
        }
        return -1;
    }

    for (i = 0; del_items && i < unres->count; i++) {
        /* we had some when-stmt resulted to false, so now we have to sanitize the unres list */
        if (unres->type[i] != UNRES_DELETE) {
            continue;
        }
        if (!unres->node[i]) {
            unres->type[i] = UNRES_RESOLVED;
            del_items--;
            continue;
        }

        /* really remove the complete subtree */
        lyd_free(unres->node[i]);
        unres->type[i] = UNRES_RESOLVED;
        del_items--;
    }

    /* rest */
    for (i = 0; i < unres->count; ++i) {
        if (unres->type[i] == UNRES_RESOLVED) {
            continue;
        }
        assert(!trusted || ((unres->type[i] != UNRES_MUST) && (unres->type[i] != UNRES_MUST_INOUT)));

        rc = resolve_unres_data_item(unres->node[i], unres->type[i]);
        if (rc == -1) {
            ly_vlog_hide(0);
            /* print only this last error */
            resolve_unres_data_item(unres->node[i], unres->type[i]);
            return -1;
        } else if ((rc == 0) || (trusted && ((unres->type[i] == UNRES_LEAFREF) || (unres->type[i] == UNRES_INSTID)))) {
            unres->type[i] = UNRES_RESOLVED;
            resolved++;
            if (trusted) {
                /* accept it in this case */
                if (unres->type[i] == UNRES_LEAFREF) {
                    LOGVRB("Leafref \"%s\" with value \"%s\" failed to be resolved.",
                           ((struct lys_node_leaf *)unres->node[i]->schema)->type.info.lref.path,
                           ((struct lyd_node_leaf_list *)unres->node[i])->value_str);
                } else {
                    LOGVRB("Instance identifier \"%s\" failed to be resolved.",
                           ((struct lyd_node_leaf_list *)unres->node[i])->value_str);
                }
            }
        }
    }

    ly_vlog_hide(0);
    if (resolved < unres->count) {
        /* try to resolve the unresolved data again, it will not resolve anything, but it will print
         * all the validation errors
         */
        for (i = 0; i < unres->count; ++i) {
            if (unres->type[i] == UNRES_UNION) {
                /* does not make sense to print specific errors for all
                 * the data types, just print that the value is invalid */
                leaf = (struct lyd_node_leaf_list *)unres->node[i];
                LOGVAL(LYE_INVAL, LY_VLOG_LYD, unres->node[i], (leaf->value_str ? leaf->value_str : ""),
                       leaf->schema->name);
            } else if (unres->type[i] != UNRES_RESOLVED) {
                resolve_unres_data_item(unres->node[i], unres->type[i]);
            }
        }
        return -1;
    }

    LOGVRB("All data nodes and constraints resolved.");
    unres->count = 0;
    return EXIT_SUCCESS;
}<|MERGE_RESOLUTION|>--- conflicted
+++ resolved
@@ -2370,7 +2370,6 @@
     uint64_t local_umin, local_umax;
     uint8_t local_fdig;
     const char *seg_ptr, *ptr;
-    char *num_end;
     struct len_ran_intv *local_intv = NULL, *tmp_local_intv = NULL, *tmp_intv, *intv = NULL;
 
     switch (type->base) {
@@ -2547,22 +2546,6 @@
         }
         if (isdigit(ptr[0]) || (ptr[0] == '+') || (ptr[0] == '-')) {
             if (kind == 0) {
-<<<<<<< HEAD
-                tmp_local_intv->value.uval.min = strtol(ptr, &num_end, 10);
-            } else if (kind == 1) {
-                tmp_local_intv->value.sval.min = strtol(ptr, &num_end, 10);
-            } else if (kind == 2) {
-                for (num_end = (char *)ptr + 1; isdigit(num_end[0]); ++num_end);
-                if ((num_end[0] == '.') && (num_end[1] == '.')) {
-                    /* cannot use strtod, one '.' would be incorrectly parsed */
-                    tmp_local_intv->value.fval.min = strtol(ptr, &num_end, 10);
-                } else {
-                    tmp_local_intv->value.fval.min = strtod(ptr, &num_end);
-                }
-            }
-
-            ptr = num_end;
-=======
                 tmp_local_intv->value.uval.min = strtol(ptr, (char **)&ptr, 10);
             } else if (kind == 1) {
                 tmp_local_intv->value.sval.min = strtol(ptr, (char **)&ptr, 10);
@@ -2572,7 +2555,6 @@
                     goto error;
                 }
             }
->>>>>>> 3c3eb2bb
         } else if (!strncmp(ptr, "min", 3)) {
             if (kind == 0) {
                 tmp_local_intv->value.uval.min = local_umin;
@@ -2621,18 +2603,6 @@
             /* max */
             if (isdigit(ptr[0]) || (ptr[0] == '+') || (ptr[0] == '-')) {
                 if (kind == 0) {
-<<<<<<< HEAD
-                    tmp_local_intv->value.uval.max = strtol(ptr, &num_end, 10);
-                } else if (kind == 1) {
-                    tmp_local_intv->value.sval.max = strtol(ptr, &num_end, 10);
-                } else if (kind == 2) {
-                    for (num_end = (char *)ptr + 1; isdigit(num_end[0]); ++num_end);
-                    if ((num_end[0] == '.') && (num_end[1] == '.')) {
-                        /* cannot use strtod, one '.' would be incorrectly parsed */
-                        tmp_local_intv->value.fval.max = strtol(ptr, &num_end, 10);
-                    } else {
-                        tmp_local_intv->value.fval.max = strtod(ptr, &num_end);
-=======
                     tmp_local_intv->value.uval.max = strtol(ptr, (char **)&ptr, 10);
                 } else if (kind == 1) {
                     tmp_local_intv->value.sval.max = strtol(ptr, (char **)&ptr, 10);
@@ -2640,7 +2610,6 @@
                     if (parse_range_dec64(&ptr, local_fdig, &tmp_local_intv->value.fval.max)) {
                         LOGVAL(LYE_INARG, LY_VLOG_NONE, NULL, ptr, "range");
                         goto error;
->>>>>>> 3c3eb2bb
                     }
                 }
             } else if (!strncmp(ptr, "max", 3)) {
@@ -3803,20 +3772,12 @@
         }
     } while (id[0]);
 
-<<<<<<< HEAD
-    /* the target must be leaf */
-    if (!(node->nodetype & LYS_LEAF)) {
-        LOGVAL(LYE_NORESOLV, parent_tpdf ? LY_VLOG_NONE : LY_VLOG_LYS, parent_tpdf ? NULL : parent, "leafref", path);
-        LOGVAL(LYE_SPEC, parent_tpdf ? LY_VLOG_NONE : LY_VLOG_LYS, parent_tpdf ? NULL : parent,
-               "Leafref target \"%s\" is not a leaf.", path);
-=======
     /* the target must be leaf or leaf-list (in YANG 1.1 only) */
     if ((node->nodetype != LYS_LEAF) && ((lys_node_module(parent)->version != 2) || (node->nodetype != LYS_LEAFLIST))) {
         LOGVAL(LYE_NORESOLV, parent_tpdf ? LY_VLOG_NONE : LY_VLOG_LYS, parent_tpdf ? NULL : parent, "leafref", path);
         LOGVAL(LYE_SPEC, parent_tpdf ? LY_VLOG_NONE : LY_VLOG_LYS, parent_tpdf ? NULL : parent,
                "Leafref target \"%s\" is not a leaf%s.", path,
                lys_node_module(parent)->version != 2 ? "" : " nor a leaf-list");
->>>>>>> 3c3eb2bb
         return -1;
     }
 
