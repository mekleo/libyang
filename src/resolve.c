/**
 * @file resolve.c
 * @author Michal Vasko <mvasko@cesnet.cz>
 * @brief libyang resolve functions
 *
 * Copyright (c) 2015 CESNET, z.s.p.o.
 *
 * This source code is licensed under BSD 3-Clause License (the "License").
 * You may not use this file except in compliance with the License.
 * You may obtain a copy of the License at
 *
 *     https://opensource.org/licenses/BSD-3-Clause
 */

#define _GNU_SOURCE

#include <stdlib.h>
#include <assert.h>
#include <string.h>
#include <ctype.h>
#include <limits.h>

#include "libyang.h"
#include "resolve.h"
#include "common.h"
#include "xpath.h"
#include "parser.h"
#include "parser_yang.h"
#include "xml_internal.h"
#include "dict_private.h"
#include "tree_internal.h"

/**
 * @brief Parse an identifier.
 *
 * ;; An identifier MUST NOT start with (('X'|'x') ('M'|'m') ('L'|'l'))
 * identifier          = (ALPHA / "_")
 *                       *(ALPHA / DIGIT / "_" / "-" / ".")
 *
 * @param[in] id Identifier to use.
 *
 * @return Number of characters successfully parsed.
 */
int
parse_identifier(const char *id)
{
    int parsed = 0;

    assert(id);

    if (((id[0] == 'x') || (id[0] == 'X'))
            && (id[0] && ((id[1] == 'm') || (id[0] == 'M')))
            && (id[1] && ((id[2] == 'l') || (id[2] == 'L')))) {
        return -parsed;
    }

    if (!isalpha(id[0]) && (id[0] != '_')) {
        return -parsed;
    }

    ++parsed;
    ++id;

    while (isalnum(id[0]) || (id[0] == '_') || (id[0] == '-') || (id[0] == '.')) {
        ++parsed;
        ++id;
    }

    return parsed;
}

/**
 * @brief Parse a node-identifier.
 *
 * node-identifier     = [module-name ":"] identifier
 *
 * @param[in] id Identifier to use.
 * @param[out] mod_name Points to the module name, NULL if there is not any.
 * @param[out] mod_name_len Length of the module name, 0 if there is not any.
 * @param[out] name Points to the node name.
 * @param[out] nam_len Length of the node name.
 *
 * @return Number of characters successfully parsed,
 *         positive on success, negative on failure.
 */
static int
parse_node_identifier(const char *id, const char **mod_name, int *mod_name_len, const char **name, int *nam_len)
{
    int parsed = 0, ret;

    assert(id);
    if (mod_name) {
        *mod_name = NULL;
    }
    if (mod_name_len) {
        *mod_name_len = 0;
    }
    if (name) {
        *name = NULL;
    }
    if (nam_len) {
        *nam_len = 0;
    }

    if ((ret = parse_identifier(id)) < 1) {
        return ret;
    }

    if (mod_name) {
        *mod_name = id;
    }
    if (mod_name_len) {
        *mod_name_len = ret;
    }

    parsed += ret;
    id += ret;

    /* there is prefix */
    if (id[0] == ':') {
        ++parsed;
        ++id;

    /* there isn't */
    } else {
        if (name && mod_name) {
            *name = *mod_name;
        }
        if (mod_name) {
            *mod_name = NULL;
        }

        if (nam_len && mod_name_len) {
            *nam_len = *mod_name_len;
        }
        if (mod_name_len) {
            *mod_name_len = 0;
        }

        return parsed;
    }

    /* identifier (node name) */
    if ((ret = parse_identifier(id)) < 1) {
        return -parsed+ret;
    }

    if (name) {
        *name = id;
    }
    if (nam_len) {
        *nam_len = ret;
    }

    return parsed+ret;
}

/**
 * @brief Parse a path-predicate (leafref).
 *
 * path-predicate      = "[" *WSP path-equality-expr *WSP "]"
 * path-equality-expr  = node-identifier *WSP "=" *WSP path-key-expr
 *
 * @param[in] id Identifier to use.
 * @param[out] prefix Points to the prefix, NULL if there is not any.
 * @param[out] pref_len Length of the prefix, 0 if there is not any.
 * @param[out] name Points to the node name.
 * @param[out] nam_len Length of the node name.
 * @param[out] path_key_expr Points to the path-key-expr.
 * @param[out] pke_len Length of the path-key-expr.
 * @param[out] has_predicate Flag to mark whether there is another predicate following.
 *
 * @return Number of characters successfully parsed,
 *         positive on success, negative on failure.
 */
static int
parse_path_predicate(const char *id, const char **prefix, int *pref_len, const char **name, int *nam_len,
                     const char **path_key_expr, int *pke_len, int *has_predicate)
{
    const char *ptr;
    int parsed = 0, ret;

    assert(id);
    if (prefix) {
        *prefix = NULL;
    }
    if (pref_len) {
        *pref_len = 0;
    }
    if (name) {
        *name = NULL;
    }
    if (nam_len) {
        *nam_len = 0;
    }
    if (path_key_expr) {
        *path_key_expr = NULL;
    }
    if (pke_len) {
        *pke_len = 0;
    }
    if (has_predicate) {
        *has_predicate = 0;
    }

    if (id[0] != '[') {
        return -parsed;
    }

    ++parsed;
    ++id;

    while (isspace(id[0])) {
        ++parsed;
        ++id;
    }

    if ((ret = parse_node_identifier(id, prefix, pref_len, name, nam_len)) < 1) {
        return -parsed+ret;
    }

    parsed += ret;
    id += ret;

    while (isspace(id[0])) {
        ++parsed;
        ++id;
    }

    if (id[0] != '=') {
        return -parsed;
    }

    ++parsed;
    ++id;

    while (isspace(id[0])) {
        ++parsed;
        ++id;
    }

    if ((ptr = strchr(id, ']')) == NULL) {
        return -parsed;
    }

    --ptr;
    while (isspace(ptr[0])) {
        --ptr;
    }
    ++ptr;

    ret = ptr-id;
    if (path_key_expr) {
        *path_key_expr = id;
    }
    if (pke_len) {
        *pke_len = ret;
    }

    parsed += ret;
    id += ret;

    while (isspace(id[0])) {
        ++parsed;
        ++id;
    }

    assert(id[0] == ']');

    if (id[1] == '[') {
        *has_predicate = 1;
    }

    return parsed+1;
}

/**
 * @brief Parse a path-key-expr (leafref). First call parses "current()", all
 *        the ".." and the first node-identifier, other calls parse a single
 *        node-identifier each.
 *
 * path-key-expr       = current-function-invocation *WSP "/" *WSP
 *                       rel-path-keyexpr
 * rel-path-keyexpr    = 1*(".." *WSP "/" *WSP)
 *                       *(node-identifier *WSP "/" *WSP)
 *                       node-identifier
 *
 * @param[in] id Identifier to use.
 * @param[out] prefix Points to the prefix, NULL if there is not any.
 * @param[out] pref_len Length of the prefix, 0 if there is not any.
 * @param[out] name Points to the node name.
 * @param[out] nam_len Length of the node name.
 * @param[out] parent_times Number of ".." in the path. Must be 0 on the first call,
 *                          must not be changed between consecutive calls.
 * @return Number of characters successfully parsed,
 *         positive on success, negative on failure.
 */
static int
parse_path_key_expr(const char *id, const char **prefix, int *pref_len, const char **name, int *nam_len,
                    int *parent_times)
{
    int parsed = 0, ret, par_times = 0;

    assert(id);
    assert(parent_times);
    if (prefix) {
        *prefix = NULL;
    }
    if (pref_len) {
        *pref_len = 0;
    }
    if (name) {
        *name = NULL;
    }
    if (nam_len) {
        *nam_len = 0;
    }

    if (!*parent_times) {
        /* current-function-invocation *WSP "/" *WSP rel-path-keyexpr */
        if (strncmp(id, "current()", 9)) {
            return -parsed;
        }

        parsed += 9;
        id += 9;

        while (isspace(id[0])) {
            ++parsed;
            ++id;
        }

        if (id[0] != '/') {
            return -parsed;
        }

        ++parsed;
        ++id;

        while (isspace(id[0])) {
            ++parsed;
            ++id;
        }

        /* rel-path-keyexpr */
        if (strncmp(id, "..", 2)) {
            return -parsed;
        }
        ++par_times;

        parsed += 2;
        id += 2;

        while (isspace(id[0])) {
            ++parsed;
            ++id;
        }
    }

    /* 1*(".." *WSP "/" *WSP) *(node-identifier *WSP "/" *WSP) node-identifier
     *
     * first parent reference with whitespaces already parsed
     */
    if (id[0] != '/') {
        return -parsed;
    }

    ++parsed;
    ++id;

    while (isspace(id[0])) {
        ++parsed;
        ++id;
    }

    while (!strncmp(id, "..", 2) && !*parent_times) {
        ++par_times;

        parsed += 2;
        id += 2;

        while (isspace(id[0])) {
            ++parsed;
            ++id;
        }

        if (id[0] != '/') {
            return -parsed;
        }

        ++parsed;
        ++id;

        while (isspace(id[0])) {
            ++parsed;
            ++id;
        }
    }

    if (!*parent_times) {
        *parent_times = par_times;
    }

    /* all parent references must be parsed at this point */
    if ((ret = parse_node_identifier(id, prefix, pref_len, name, nam_len)) < 1) {
        return -parsed+ret;
    }

    parsed += ret;
    id += ret;

    return parsed;
}

/**
 * @brief Parse path-arg (leafref).
 *
 * path-arg            = absolute-path / relative-path
 * absolute-path       = 1*("/" (node-identifier *path-predicate))
 * relative-path       = 1*(".." "/") descendant-path
 *
 * @param[in] id Identifier to use.
 * @param[out] prefix Points to the prefix, NULL if there is not any.
 * @param[out] pref_len Length of the prefix, 0 if there is not any.
 * @param[out] name Points to the node name.
 * @param[out] nam_len Length of the node name.
 * @param[out] parent_times Number of ".." in the path. Must be 0 on the first call,
 *                          must not be changed between consecutive calls. -1 if the
 *                          path is relative.
 * @param[out] has_predicate Flag to mark whether there is a predicate specified.
 *
 * @return Number of characters successfully parsed,
 *         positive on success, negative on failure.
 */
static int
parse_path_arg(const char *id, const char **prefix, int *pref_len, const char **name, int *nam_len, int *parent_times,
               int *has_predicate)
{
    int parsed = 0, ret, par_times = 0;

    assert(id);
    assert(parent_times);
    if (prefix) {
        *prefix = NULL;
    }
    if (pref_len) {
        *pref_len = 0;
    }
    if (name) {
        *name = NULL;
    }
    if (nam_len) {
        *nam_len = 0;
    }
    if (has_predicate) {
        *has_predicate = 0;
    }

    if (!*parent_times && !strncmp(id, "..", 2)) {
        ++par_times;

        parsed += 2;
        id += 2;

        while (!strncmp(id, "/..", 3)) {
            ++par_times;

            parsed += 3;
            id += 3;
        }
    }

    if (!*parent_times) {
        if (par_times) {
            *parent_times = par_times;
        } else {
            *parent_times = -1;
        }
    }

    if (id[0] != '/') {
        return -parsed;
    }

    /* skip '/' */
    ++parsed;
    ++id;

    /* node-identifier ([prefix:]identifier) */
    if ((ret = parse_node_identifier(id, prefix, pref_len, name, nam_len)) < 1) {
        return -parsed-ret;
    }

    parsed += ret;
    id += ret;

    /* there is no predicate */
    if ((id[0] == '/') || !id[0]) {
        return parsed;
    } else if (id[0] != '[') {
        return -parsed;
    }

    if (has_predicate) {
        *has_predicate = 1;
    }

    return parsed;
}

/**
 * @brief Parse instance-identifier in JSON data format. That means that prefixes
 *        (which are mandatory) are actually model names.
 *
 * instance-identifier = 1*("/" (node-identifier *predicate))
 *
 * @param[in] id Identifier to use.
 * @param[out] model Points to the model name.
 * @param[out] mod_len Length of the model name.
 * @param[out] name Points to the node name.
 * @param[out] nam_len Length of the node name.
 * @param[out] has_predicate Flag to mark whether there is a predicate specified.
 *
 * @return Number of characters successfully parsed,
 *         positive on success, negative on failure.
 */
static int
parse_instance_identifier(const char *id, const char **model, int *mod_len, const char **name, int *nam_len,
                          int *has_predicate)
{
    int parsed = 0, ret;

    assert(id);
    if (model) {
        *model = NULL;
    }
    if (mod_len) {
        *mod_len = 0;
    }
    if (name) {
        *name = NULL;
    }
    if (nam_len) {
        *nam_len = 0;
    }
    if (has_predicate) {
        *has_predicate = 0;
    }

    if (id[0] != '/') {
        return -parsed;
    }

    ++parsed;
    ++id;

    if ((ret = parse_node_identifier(id, model, mod_len, name, nam_len)) < 1) {
        return -parsed+ret;
    } else if (model && !*model) {
        return -parsed;
    }

    parsed += ret;
    id += ret;

    if ((id[0] == '[') && has_predicate) {
        *has_predicate = 1;
    }

    return parsed;
}

/**
 * @brief Parse predicate (instance-identifier) in JSON data format. That means that prefixes
 *        (which are mandatory) are actually model names.
 *
 * predicate           = "[" *WSP (predicate-expr / pos) *WSP "]"
 * predicate-expr      = (node-identifier / ".") *WSP "=" *WSP
 *                       ((DQUOTE string DQUOTE) /
 *                        (SQUOTE string SQUOTE))
 * pos                 = non-negative-integer-value
 *
 * @param[in] id Identifier to use.
 * @param[out] model Points to the model name.
 * @param[out] mod_len Length of the model name.
 * @param[out] name Points to the node name. Can be identifier (from node-identifier), "." or pos.
 * @param[out] nam_len Length of the node name.
 * @param[out] value Value the node-identifier must have (string from the grammar),
 *                   NULL if there is not any.
 * @param[out] val_len Length of the value, 0 if there is not any.
 * @param[out] has_predicate Flag to mark whether there is a predicate specified.
 *
 * @return Number of characters successfully parsed,
 *         positive on success, negative on failure.
 */
static int
parse_predicate(const char *id, const char **model, int *mod_len, const char **name, int *nam_len,
                const char **value, int *val_len, int *has_predicate)
{
    const char *ptr;
    int parsed = 0, ret;
    char quote;

    assert(id);
    if (model) {
        *model = NULL;
    }
    if (mod_len) {
        *mod_len = 0;
    }
    if (name) {
        *name = NULL;
    }
    if (nam_len) {
        *nam_len = 0;
    }
    if (value) {
        *value = NULL;
    }
    if (val_len) {
        *val_len = 0;
    }
    if (has_predicate) {
        *has_predicate = 0;
    }

    if (id[0] != '[') {
        return -parsed;
    }

    ++parsed;
    ++id;

    while (isspace(id[0])) {
        ++parsed;
        ++id;
    }

    /* pos */
    if (isdigit(id[0])) {
        if (name) {
            *name = id;
        }

        if (id[0] == '0') {
            ++parsed;
            ++id;

            if (isdigit(id[0])) {
                return -parsed;
            }
        }

        while (isdigit(id[0])) {
            ++parsed;
            ++id;
        }

        if (nam_len) {
            *nam_len = id-(*name);
        }

    /* "." */
    } else if (id[0] == '.') {
        if (name) {
            *name = id;
        }
        if (nam_len) {
            *nam_len = 1;
        }

        ++parsed;
        ++id;

    /* node-identifier */
    } else {
        if ((ret = parse_node_identifier(id, model, mod_len, name, nam_len)) < 1) {
            return -parsed+ret;
        } else if (model && !*model) {
            return -parsed;
        }

        parsed += ret;
        id += ret;
    }

    while (isspace(id[0])) {
        ++parsed;
        ++id;
    }

    if (id[0] != '=') {
        return -parsed;
    }

    ++parsed;
    ++id;

    while (isspace(id[0])) {
        ++parsed;
        ++id;
    }

    /* ((DQUOTE string DQUOTE) / (SQUOTE string SQUOTE)) */
    if ((id[0] == '\"') || (id[0] == '\'')) {
        quote = id[0];

        ++parsed;
        ++id;

        if ((ptr = strchr(id, quote)) == NULL) {
            return -parsed;
        }
        ret = ptr-id;

        if (value) {
            *value = id;
        }
        if (val_len) {
            *val_len = ret;
        }

        parsed += ret+1;
        id += ret+1;
    } else {
        return -parsed;
    }

    while (isspace(id[0])) {
        ++parsed;
        ++id;
    }

    if (id[0] != ']') {
        return -parsed;
    }

    ++parsed;
    ++id;

    if ((id[0] == '[') && has_predicate) {
        *has_predicate = 1;
    }

    return parsed;
}

/**
 * @brief Parse schema-nodeid.
 *
 * schema-nodeid       = absolute-schema-nodeid /
 *                       descendant-schema-nodeid
 * absolute-schema-nodeid = 1*("/" node-identifier)
 * descendant-schema-nodeid = ["." "/"]
 *                       node-identifier
 *                       absolute-schema-nodeid
 *
 * @param[in] id Identifier to use.
 * @param[out] mod_name Points to the module name, NULL if there is not any.
 * @param[out] mod_name_len Length of the module name, 0 if there is not any.
 * @param[out] name Points to the node name.
 * @param[out] nam_len Length of the node name.
 * @param[out] is_relative Flag to mark whether the nodeid is absolute or descendant. Must be -1
 *                         on the first call, must not be changed between consecutive calls.
 * @param[out] has_predicate Flag to mark whether there is a predicate specified. It cannot be
 *                           based on the grammar, in those cases use NULL.
 *
 * @return Number of characters successfully parsed,
 *         positive on success, negative on failure.
 */
int
parse_schema_nodeid(const char *id, const char **mod_name, int *mod_name_len, const char **name, int *nam_len,
                    int *is_relative, int *has_predicate)
{
    int parsed = 0, ret;

    assert(id);
    assert(is_relative);
    if (mod_name) {
        *mod_name = NULL;
    }
    if (mod_name_len) {
        *mod_name_len = 0;
    }
    if (name) {
        *name = NULL;
    }
    if (nam_len) {
        *nam_len = 0;
    }
    if (has_predicate) {
        *has_predicate = 0;
    }

    if (id[0] != '/') {
        if (*is_relative != -1) {
            return -parsed;
        } else {
            *is_relative = 1;
        }
        if (!strncmp(id, "./", 2)) {
            parsed += 2;
            id += 2;
        }
    } else {
        if (*is_relative == -1) {
            *is_relative = 0;
        }
        ++parsed;
        ++id;
    }

    if ((ret = parse_node_identifier(id, mod_name, mod_name_len, name, nam_len)) < 1) {
        return -parsed+ret;
    }

    parsed += ret;
    id += ret;

    if ((id[0] == '[') && has_predicate) {
        *has_predicate = 1;
    }

    return parsed;
}

/**
 * @brief Parse schema predicate (special format internally used).
 *
 * predicate           = "[" *WSP predicate-expr *WSP "]"
 * predicate-expr      = identifier / key-with-value
 * key-with-value      = identifier *WSP "=" *WSP
 *                       ((DQUOTE string DQUOTE) /
 *                        (SQUOTE string SQUOTE))
 *
 * @param[in] id Identifier to use.
 * @param[out] name Points to the list key name.
 * @param[out] nam_len Length of \p name.
 * @param[out] value Points to the key value. If specified, key-with-value is expected.
 * @param[out] val_len Length of \p value.
 * @param[out] has_predicate Flag to mark whether there is another predicate specified.
 */
int
parse_schema_list_predicate(const char *id, const char **name, int *nam_len, const char **value, int *val_len,
                            int *has_predicate)
{
    const char *ptr;
    int parsed = 0, ret;
    char quote;

    assert(id);
    if (name) {
        *name = NULL;
    }
    if (nam_len) {
        *nam_len = 0;
    }
    if (value) {
        *value = NULL;
    }
    if (val_len) {
        *val_len = 0;
    }
    if (has_predicate) {
        *has_predicate = 0;
    }

    if (id[0] != '[') {
        return -parsed;
    }

    ++parsed;
    ++id;

    while (isspace(id[0])) {
        ++parsed;
        ++id;
    }

    /* identifier */
    if ((ret = parse_identifier(id)) < 1) {
        return -parsed + ret;
    }
    if (name) {
        *name = id;
    }
    if (nam_len) {
        *nam_len = ret;
    }

    parsed += ret;
    id += ret;

    while (isspace(id[0])) {
        ++parsed;
        ++id;
    }

    /* there is value as well */
    if (id[0] == '=') {
        ++parsed;
        ++id;

        while (isspace(id[0])) {
            ++parsed;
            ++id;
        }

        /* ((DQUOTE string DQUOTE) / (SQUOTE string SQUOTE)) */
        if ((id[0] == '\"') || (id[0] == '\'')) {
            quote = id[0];

            ++parsed;
            ++id;

            if ((ptr = strchr(id, quote)) == NULL) {
                return -parsed;
            }
            ret = ptr - id;

            if (value) {
                *value = id;
            }
            if (val_len) {
                *val_len = ret;
            }

            parsed += ret + 1;
            id += ret + 1;
        } else {
            return -parsed;
        }

        while (isspace(id[0])) {
            ++parsed;
            ++id;
        }
    } else if (value) {
        /* if value was expected, it's mandatory */
        return -parsed;
    }

    if (id[0] != ']') {
        return -parsed;
    }

    ++parsed;
    ++id;

    if ((id[0] == '[') && has_predicate) {
        *has_predicate = 1;
    }

    return parsed;
}

/**
 * @brief Resolve (find) a data node based on a schema-nodeid.
 *
 * Used for resolving unique statements - so id is expected to be relative and local (without reference to a different
 * module).
 *
 */
struct lyd_node *
resolve_data_descendant_schema_nodeid(const char *nodeid, struct lyd_node *start)
{
    char *str, *token, *p;
    struct lyd_node *result = NULL, *iter;
    const struct lys_node *schema = NULL;
    int shorthand = 0;

    assert(nodeid && start);

    if (nodeid[0] == '/') {
        return NULL;
    }

    str = p = strdup(nodeid);
    if (!str) {
        LOGMEM;
        return NULL;
    }

    while (p) {
        token = p;
        p = strchr(p, '/');
        if (p) {
            *p = '\0';
            p++;
        }

        if (p) {
            /* inner node */
<<<<<<< HEAD
            if (resolve_descendant_schema_nodeid(token, schema ? schema->child : start->schema, LYS_CONTAINER | LYS_LIST | LYS_CHOICE | LYS_CASE, &schema)
                    || !schema) {
                free(str);
                return NULL;
=======
            if (resolve_descendant_schema_nodeid(token, schema ? schema->child : start->schema,
                                                 LYS_CONTAINER | LYS_CHOICE | LYS_CASE | LYS_LEAF, 0, 0, &schema)
                    || !schema) {
                result = NULL;
                break;
>>>>>>> ebea7017
            }

            if (schema->nodetype & (LYS_CHOICE | LYS_CASE)) {
                continue;
<<<<<<< HEAD
            }
        } else {
            /* final node */
            if (resolve_descendant_schema_nodeid(token, schema ? schema->child : start->schema, LYS_LEAF, &schema) || !schema) {
                free(str);
                return NULL;
=======
            } else if (schema->parent->nodetype == LYS_CHOICE) {
                /* shorthand case */
                if (!shorthand) {
                    shorthand = 1;
                    schema = schema->parent;
                    continue;
                } else {
                    shorthand = 0;
                    if (schema->nodetype == LYS_LEAF) {
                        /* should not be here, since we have leaf, which is not a shorthand nor final node */
                        result = NULL;
                        break;
                    }
                }
            }
        } else {
            /* final node */
            if (resolve_descendant_schema_nodeid(token, schema ? schema->child : start->schema, LYS_LEAF,
                                                 shorthand ? 0 : 1, 0, &schema)
                    || !schema) {
                result = NULL;
                break;
>>>>>>> ebea7017
            }
        }
        LY_TREE_FOR(result ? result->child : start, iter) {
            if (iter->schema == schema) {
                /* move in data tree according to returned schema */
                result = iter;
                break;
            }
        }
<<<<<<< HEAD
=======
        if (!iter) {
            /* instance not found */
            result = NULL;
            break;
        }
>>>>>>> ebea7017
    }
    free(str);

    return result;
}

/*
 *  0 - ok (done)
 *  1 - continue
 *  2 - break
 * -1 - error
 */
static int
<<<<<<< HEAD
schema_nodeid_siblingcheck(const struct lys_node *sibling, uint8_t *shorthand, const char *id,
=======
schema_nodeid_siblingcheck(const struct lys_node *sibling, int8_t *shorthand, const char *id,
>>>>>>> ebea7017
                           const struct lys_module *module, const char *mod_name, int mod_name_len,
                           const struct lys_node **start)
{
    const struct lys_module *prefix_mod;
<<<<<<< HEAD
=======
    int sh = 0;
>>>>>>> ebea7017

    /* module check */
    prefix_mod = lys_get_import_module(module, NULL, 0, mod_name, mod_name_len);
    if (!prefix_mod) {
        return -1;
    }
    if (prefix_mod != lys_node_module(sibling)) {
        return 1;
    }

    /* check for shorthand cases - then 'start' does not change */
    if (sibling->parent && sibling->parent->nodetype == LYS_CHOICE && sibling->nodetype != LYS_CASE) {
<<<<<<< HEAD
        *shorthand = ~(*shorthand);
=======
        if (*shorthand != -1) {
            *shorthand = *shorthand ? 0 : 1;
        }
        sh = 1;
>>>>>>> ebea7017
    }

    /* the result node? */
    if (!id[0]) {
<<<<<<< HEAD
        if (*shorthand) {
=======
        if (*shorthand == 1) {
>>>>>>> ebea7017
            return 1;
        }
        return 0;
    }

<<<<<<< HEAD
    if (!(*shorthand)) {
=======
    if (!sh) {
>>>>>>> ebea7017
        /* move down the tree, if possible */
        if (sibling->nodetype & (LYS_LEAF | LYS_LEAFLIST | LYS_ANYXML)) {
            return -1;
        }
        *start = sibling->child;
    }

    return 2;
}

/* start - relative, module - absolute, -1 error, EXIT_SUCCESS ok (but ret can still be NULL), >0 unexpected char on ret - 1 */
int
resolve_augment_schema_nodeid(const char *nodeid, const struct lys_node *start, const struct lys_module *module,
                              const struct lys_node **ret)
{
    const char *name, *mod_name, *id;
    const struct lys_node *sibling;
    int r, nam_len, mod_name_len, is_relative = -1;
<<<<<<< HEAD
    uint8_t shorthand = 0;
=======
    int8_t shorthand = 0;
>>>>>>> ebea7017
    /* resolved import module from the start module, it must match the next node-name-match sibling */
    const struct lys_module *start_mod;

    assert(nodeid && (start || module) && !(start && module) && ret);

    id = nodeid;

    if ((r = parse_schema_nodeid(id, &mod_name, &mod_name_len, &name, &nam_len, &is_relative, NULL)) < 1) {
        return ((id - nodeid) - r) + 1;
    }
    id += r;

    if ((is_relative && !start) || (!is_relative && !module)) {
        return -1;
    }

    /* descendant-schema-nodeid */
    if (is_relative) {
        module = start_mod = start->module;

    /* absolute-schema-nodeid */
    } else {
        start_mod = lys_get_import_module(module, NULL, 0, mod_name, mod_name_len);
        if (!start_mod) {
            return -1;
        }
        start = start_mod->data;
    }

    while (1) {
        sibling = NULL;
        while ((sibling = lys_getnext(sibling, lys_parent(start), start_mod,
                                      LYS_GETNEXT_WITHCHOICE | LYS_GETNEXT_WITHCASE | LYS_GETNEXT_WITHINOUT))) {
            /* name match */
<<<<<<< HEAD
            if ((sibling->name && !strncmp(name, sibling->name, nam_len) && !sibling->name[nam_len])
                    || ((sibling->nodetype == LYS_INPUT) && !strncmp(name, "input", nam_len) && (nam_len == 5))
                    || ((sibling->nodetype == LYS_OUTPUT) && !strncmp(name, "output", nam_len) && (nam_len == 6))) {

=======
            if (sibling->name && !strncmp(name, sibling->name, nam_len) && !sibling->name[nam_len]) {
>>>>>>> ebea7017
                r = schema_nodeid_siblingcheck(sibling, &shorthand, id, module, mod_name, mod_name_len, &start);
                if (r == 0) {
                    *ret = sibling;
                    return EXIT_SUCCESS;
                } else if (r == 1) {
                    continue;
                } else if (r == 2) {
                    break;
                } else {
                    return -1;
                }
            }
        }

        /* no match */
        if (!sibling) {
            *ret = NULL;
            return EXIT_SUCCESS;
        }

        if ((r = parse_schema_nodeid(id, &mod_name, &mod_name_len, &name, &nam_len, &is_relative, NULL)) < 1) {
            return ((id - nodeid) - r) + 1;
        }
        id += r;
    }

    /* cannot get here */
    LOGINT;
    return -1;
}

/* unique, refine,
 * >0  - unexpected char on position (ret - 1),
 *  0  - ok (but ret can still be NULL),
 * -1  - error,
 * -2  - violated no_innerlist  */
int
resolve_descendant_schema_nodeid(const char *nodeid, const struct lys_node *start, int ret_nodetype,
                                 int check_shorthand, int no_innerlist, const struct lys_node **ret)
{
    const char *name, *mod_name, *id;
    const struct lys_node *sibling;
    int r, nam_len, mod_name_len, is_relative = -1;
<<<<<<< HEAD
    uint8_t shorthand = 0;
=======
    int8_t shorthand = check_shorthand ? 0 : -1;
>>>>>>> ebea7017
    /* resolved import module from the start module, it must match the next node-name-match sibling */
    const struct lys_module *module;

    assert(nodeid && start && ret);
    assert(!(ret_nodetype & (LYS_USES | LYS_AUGMENT)) && ((ret_nodetype == LYS_GROUPING) || !(ret_nodetype & LYS_GROUPING)));

    id = nodeid;
    module = start->module;

    if ((r = parse_schema_nodeid(id, &mod_name, &mod_name_len, &name, &nam_len, &is_relative, NULL)) < 1) {
        return ((id - nodeid) - r) + 1;
    }
    id += r;

    if (!is_relative) {
        return -1;
    }

    while (1) {
        sibling = NULL;
        while ((sibling = lys_getnext(sibling, lys_parent(start), module,
                                      LYS_GETNEXT_WITHCHOICE | LYS_GETNEXT_WITHCASE))) {
            /* name match */
            if (sibling->name && !strncmp(name, sibling->name, nam_len) && !sibling->name[nam_len]) {
<<<<<<< HEAD

=======
>>>>>>> ebea7017
                r = schema_nodeid_siblingcheck(sibling, &shorthand, id, module, mod_name, mod_name_len, &start);
                if (r == 0) {
                    if (!(sibling->nodetype & ret_nodetype)) {
                        /* wrong node type, too bad */
                        continue;
                    }
                    *ret = sibling;
                    return EXIT_SUCCESS;
                } else if (r == 1) {
                    continue;
                } else if (r == 2) {
                    break;
                } else {
                    return -1;
                }
            }
        }

        /* no match */
        if (!sibling) {
            *ret = NULL;
            return EXIT_SUCCESS;
        } else if (no_innerlist && sibling->nodetype == LYS_LIST) {
            *ret = NULL;
            return -2;
        }

        if ((r = parse_schema_nodeid(id, &mod_name, &mod_name_len, &name, &nam_len, &is_relative, NULL)) < 1) {
            return ((id - nodeid) - r) + 1;
        }
        id += r;
    }

    /* cannot get here */
    LOGINT;
    return -1;
}

/* choice default */
int
resolve_choice_default_schema_nodeid(const char *nodeid, const struct lys_node *start, const struct lys_node **ret)
{
    /* cannot actually be a path */
    if (strchr(nodeid, '/')) {
        return -1;
    }

    return resolve_descendant_schema_nodeid(nodeid, start, LYS_NO_RPC_NOTIF_NODE, 1, 0, ret);
}

/* uses, -1 error, EXIT_SUCCESS ok (but ret can still be NULL), >0 unexpected char on ret - 1 */
static int
resolve_uses_schema_nodeid(const char *nodeid, const struct lys_node *start, const struct lys_node_grp **ret)
{
    const struct lys_module *module;
    const char *mod_prefix, *name;
    int i, mod_prefix_len, nam_len;

    /* parse the identifier, it must be parsed on one call */
    if (((i = parse_node_identifier(nodeid, &mod_prefix, &mod_prefix_len, &name, &nam_len)) < 1) || nodeid[i]) {
        return -i + 1;
    }

    module = lys_get_import_module(start->module, mod_prefix, mod_prefix_len, NULL, 0);
    if (!module) {
        return -1;
    }
    if (module != start->module) {
        start = module->data;
    }

    *ret = lys_find_grouping_up(name, (struct lys_node *)start);

    return EXIT_SUCCESS;
}

int
resolve_absolute_schema_nodeid(const char *nodeid, const struct lys_module *module, int ret_nodetype,
                               const struct lys_node **ret)
{
    const char *name, *mod_name, *id;
    const struct lys_node *sibling, *start;
    int r, nam_len, mod_name_len, is_relative = -1;
<<<<<<< HEAD
    uint8_t shorthand = 0;
=======
    int8_t shorthand = 0;
>>>>>>> ebea7017
    const struct lys_module *abs_start_mod;

    assert(nodeid && module && ret);
    assert(!(ret_nodetype & (LYS_USES | LYS_AUGMENT)) && ((ret_nodetype == LYS_GROUPING) || !(ret_nodetype & LYS_GROUPING)));

    id = nodeid;
    start = module->data;

    if ((r = parse_schema_nodeid(id, &mod_name, &mod_name_len, &name, &nam_len, &is_relative, NULL)) < 1) {
        return ((id - nodeid) - r) + 1;
    }
    id += r;

    if (is_relative) {
        return -1;
    }

    abs_start_mod = lys_get_import_module(module, NULL, 0, mod_name, mod_name_len);
    if (!abs_start_mod) {
        return -1;
    }

    while (1) {
        sibling = NULL;
        while ((sibling = lys_getnext(sibling, lys_parent(start), abs_start_mod, LYS_GETNEXT_WITHCHOICE
                                      | LYS_GETNEXT_WITHCASE | LYS_GETNEXT_WITHINOUT | LYS_GETNEXT_WITHGROUPING))) {
            /* name match */
<<<<<<< HEAD
            if ((sibling->name && !strncmp(name, sibling->name, nam_len) && !sibling->name[nam_len])
                    || ((sibling->nodetype == LYS_INPUT) && !strncmp(name, "input", nam_len) && (nam_len == 5))
                    || ((sibling->nodetype == LYS_OUTPUT) && !strncmp(name, "output", nam_len) && (nam_len == 6))) {

=======
            if (sibling->name && !strncmp(name, sibling->name, nam_len) && !sibling->name[nam_len]) {
>>>>>>> ebea7017
                r = schema_nodeid_siblingcheck(sibling, &shorthand, id, module, mod_name, mod_name_len, &start);
                if (r == 0) {
                    if (!(sibling->nodetype & ret_nodetype)) {
                        /* wrong node type, too bad */
                        continue;
                    }
                    *ret = sibling;
                    return EXIT_SUCCESS;
                } else if (r == 1) {
                    continue;
                } else if (r == 2) {
                    break;
                } else {
                    return -1;
                }
            }
        }

        /* no match */
        if (!sibling) {
            *ret = NULL;
            return EXIT_SUCCESS;
        }

        if ((r = parse_schema_nodeid(id, &mod_name, &mod_name_len, &name, &nam_len, &is_relative, NULL)) < 1) {
            return ((id - nodeid) - r) + 1;
        }
        id += r;
    }

    /* cannot get here */
    LOGINT;
    return -1;
}

static int
resolve_json_schema_list_predicate(const char *predicate, const struct lys_node_list *list, int *parsed)
{
    const char *name;
    int nam_len, has_predicate, i;

    if ((i = parse_schema_list_predicate(predicate, &name, &nam_len, NULL, NULL, &has_predicate)) < 1) {
        LOGVAL(LYE_PATH_INCHAR, LY_VLOG_NONE, NULL, predicate[-i], &predicate[-i]);
        return -1;
    }

    predicate += i;
    *parsed += i;

    for (i = 0; i < list->keys_size; ++i) {
        if (!strncmp(list->keys[i]->name, name, nam_len) && !list->keys[i]->name[nam_len]) {
            break;
        }
    }

    if (i == list->keys_size) {
        LOGVAL(LYE_PATH_INKEY, LY_VLOG_NONE, NULL, name);
        return -1;
    }

    /* more predicates? */
    if (has_predicate) {
        return resolve_json_schema_list_predicate(predicate, list, parsed);
    }

    return 0;
}

/* cannot return LYS_GROUPING, LYS_AUGMENT, LYS_USES, logs directly
 * data_nodeid - 0 schema nodeid, 1 - data nodeid with RPC input, 2 - data nodeid with RPC output */
const struct lys_node *
resolve_json_schema_nodeid(const char *nodeid, struct ly_ctx *ctx, const struct lys_node *start, int data_nodeid)
{
    char *module_name = ly_buf(), *buf_backup = NULL, *str;
    const char *name, *mod_name, *id;
    const struct lys_node *sibling;
    int r, nam_len, mod_name_len, is_relative = -1, has_predicate, shorthand = 0;
    /* resolved import module from the start module, it must match the next node-name-match sibling */
    const struct lys_module *prefix_mod, *module, *prev_mod;

    assert(nodeid && (ctx || start));
    if (!ctx) {
        ctx = start->module->ctx;
    }

    id = nodeid;

    if ((r = parse_schema_nodeid(id, &mod_name, &mod_name_len, &name, &nam_len, &is_relative, &has_predicate)) < 1) {
        LOGVAL(LYE_PATH_INCHAR, LY_VLOG_NONE, NULL, id[-r], &id[-r]);
        return NULL;
    }
    id += r;

    if (is_relative) {
        assert(start);
        start = start->child;
        if (!start) {
            /* no descendants, fail for sure */
            str = strndup(nodeid, (name + nam_len) - nodeid);
            LOGVAL(LYE_PATH_INNODE, LY_VLOG_STR, str);
            free(str);
            return NULL;
        }
        module = start->module;
    } else {
        if (!mod_name) {
            str = strndup(nodeid, (name + nam_len) - nodeid);
            LOGVAL(LYE_PATH_MISSMOD, LY_VLOG_STR, nodeid);
            free(str);
<<<<<<< HEAD
=======
            return NULL;
        } else if (mod_name_len > LY_BUF_SIZE - 1) {
            LOGINT;
>>>>>>> ebea7017
            return NULL;
        }

        if (ly_buf_used && module_name[0]) {
            buf_backup = strndup(module_name, LY_BUF_SIZE - 1);
        }
        ly_buf_used++;

        memmove(module_name, mod_name, mod_name_len);
        module_name[mod_name_len] = '\0';
        module = ly_ctx_get_module(ctx, module_name, NULL);

        if (buf_backup) {
            /* return previous internal buffer content */
            strcpy(module_name, buf_backup);
            free(buf_backup);
            buf_backup = NULL;
        }
        ly_buf_used--;

        if (!module) {
            str = strndup(nodeid, (mod_name + mod_name_len) - nodeid);
            LOGVAL(LYE_PATH_INMOD, LY_VLOG_STR, str);
            free(str);
            return NULL;
        }
        start = module->data;

        /* now it's as if there was no module name */
        mod_name = NULL;
        mod_name_len = 0;
    }

    prev_mod = module;

    while (1) {
        sibling = NULL;
        while ((sibling = lys_getnext(sibling, lys_parent(start), module, (data_nodeid ?
                0 : LYS_GETNEXT_WITHCHOICE | LYS_GETNEXT_WITHCASE | LYS_GETNEXT_WITHINOUT)))) {
            /* name match */
            if (sibling->name && !strncmp(name, sibling->name, nam_len) && !sibling->name[nam_len]) {

                /* data RPC input/output check */
                if ((data_nodeid == 1) && sibling->parent && (sibling->parent->nodetype == LYS_OUTPUT)) {
                    continue;
                } else if ((data_nodeid == 2) && sibling->parent && (sibling->parent->nodetype == LYS_INPUT)) {
                    continue;
                }

                /* module check */
                if (mod_name) {
                    if (mod_name_len > LY_BUF_SIZE - 1) {
                        LOGINT;
                        return NULL;
                    }

                    if (ly_buf_used && module_name[0]) {
                        buf_backup = strndup(module_name, LY_BUF_SIZE - 1);
                    }
                    ly_buf_used++;

                    memmove(module_name, mod_name, mod_name_len);
                    module_name[mod_name_len] = '\0';
                    /* will also find an augment module */
                    prefix_mod = ly_ctx_get_module(ctx, module_name, NULL);

                    if (buf_backup) {
                        /* return previous internal buffer content */
                        strncpy(module_name, buf_backup, LY_BUF_SIZE - 1);
                        free(buf_backup);
                        buf_backup = NULL;
                    }
                    ly_buf_used--;

                    if (!prefix_mod) {
                        str = strndup(nodeid, (mod_name + mod_name_len) - nodeid);
                        LOGVAL(LYE_PATH_INMOD, LY_VLOG_STR, str);
                        free(str);
                        return NULL;
                    }
                } else {
                    prefix_mod = prev_mod;
                }
                if (prefix_mod != lys_node_module(sibling)) {
                    continue;
                }

                /* do we have some predicates on it? */
                if (has_predicate) {
                    r = 0;
                    if (sibling->nodetype != LYS_LIST) {
                        LOGVAL(LYE_PATH_INCHAR, LY_VLOG_NONE, NULL, id[0], id);
                        return NULL;
                    } else if (resolve_json_schema_list_predicate(id, (const struct lys_node_list *)sibling, &r)) {
                        return NULL;
                    }
                    id += r;
                }

                /* check for shorthand cases - then 'start' does not change */
                if (sibling->parent && sibling->parent->nodetype == LYS_CHOICE && sibling->nodetype != LYS_CASE) {
                    shorthand = ~shorthand;
                }

                /* the result node? */
                if (!id[0]) {
                    if (shorthand) {
                        /* wrong path for shorthand */
                        sibling = NULL;
                        break;
                    }
                    return sibling;
                }

                if (!shorthand) {
                    /* move down the tree, if possible */
                    if (sibling->nodetype & (LYS_LEAF | LYS_LEAFLIST | LYS_ANYXML)) {
                        LOGVAL(LYE_PATH_INCHAR, LY_VLOG_NONE, NULL, id[0], id);
                        return NULL;
                    }
                    start = sibling->child;
                }

                /* update prev mod */
                prev_mod = start->module;
                break;
            }
        }

        /* no match */
        if (!sibling) {
            str = strndup(nodeid, (name + nam_len) - nodeid);
            LOGVAL(LYE_PATH_INNODE, LY_VLOG_STR, str);
            free(str);
            return NULL;
        }

        if ((r = parse_schema_nodeid(id, &mod_name, &mod_name_len, &name, &nam_len, &is_relative, &has_predicate)) < 1) {
            LOGVAL(LYE_PATH_INCHAR, LY_VLOG_NONE, NULL, id[-r], &id[-r]);
            return NULL;
        }
        id += r;
    }

    /* cannot get here */
    LOGINT;
    return NULL;
}

static int
resolve_partial_json_data_list_predicate(const char *predicate, const char *node_name, struct lyd_node *node, int *parsed)
{
    const char *name, *value;
    int nam_len, val_len, has_predicate = 1, r;
    uint16_t i;
    struct lyd_node_leaf_list *key;

    assert(node);
    assert(node->schema->nodetype == LYS_LIST);

    key = (struct lyd_node_leaf_list *)node->child;
    for (i = 0; i < ((struct lys_node_list *)node->schema)->keys_size; ++i) {
        if (!key) {
            /* invalid data */
            LOGINT;
            return -1;
        }

        if (!has_predicate) {
            LOGVAL(LYE_PATH_MISSKEY, LY_VLOG_NONE, NULL, node_name);
            return -1;
        }

        if ((r = parse_schema_list_predicate(predicate, &name, &nam_len, &value, &val_len, &has_predicate)) < 1) {
            LOGVAL(LYE_PATH_INCHAR, LY_VLOG_NONE, NULL, predicate[-r], &predicate[-r]);
            return -1;
        }

        predicate += r;
        *parsed += r;

        if (strncmp(key->schema->name, name, nam_len) || key->schema->name[nam_len]) {
            LOGVAL(LYE_PATH_INKEY, LY_VLOG_NONE, NULL, name);
            return -1;
        }

        /* value does not match */
        if (strncmp(key->value_str, value, val_len) || key->value_str[val_len]) {
            return 1;
        }

        key = (struct lyd_node_leaf_list *)key->next;
    }

    if (has_predicate) {
        LOGVAL(LYE_PATH_INKEY, LY_VLOG_NONE, NULL, name);
        return -1;
    }

    return 0;
}

struct lyd_node *
resolve_partial_json_data_nodeid(const char *nodeid, const char *llist_value, struct lyd_node *start, int options,
                                 int *parsed)
{
<<<<<<< HEAD
    char module_name[LY_MODULE_NAME_MAX_LEN + 1], *str;
=======
    char *module_name = ly_buf(), *buf_backup = NULL, *str;
>>>>>>> ebea7017
    const char *id, *mod_name, *name;
    int r, ret, mod_name_len, nam_len, is_relative = -1, has_predicate, last_parsed;
    struct lyd_node *sibling, *last_match = NULL;
    struct lyd_node_leaf_list *llist;
    const struct lys_module *prefix_mod, *prev_mod;
    struct ly_ctx *ctx;

    assert(nodeid && start && parsed);

    ctx = start->schema->module->ctx;
    id = nodeid;

    if ((r = parse_schema_nodeid(id, &mod_name, &mod_name_len, &name, &nam_len, &is_relative, &has_predicate)) < 1) {
        LOGVAL(LYE_PATH_INCHAR, LY_VLOG_NONE, NULL, id[-r], &id[-r]);
        *parsed = -1;
        return NULL;
    }
    id += r;
    /* add it to parsed only after the data node was actually found */
    last_parsed = r;

    if (is_relative) {
        prev_mod = start->schema->module;
        start = start->child;
    } else {
        for (; start->parent; start = start->parent);
        prev_mod = start->schema->module;
    }

    while (1) {
        LY_TREE_FOR(start, sibling) {
            /* RPC data check, return simply invalid argument, because the data tree is invalid */
            if (lys_parent(sibling->schema)) {
                if (options & LYD_PATH_OPT_OUTPUT) {
                    if (lys_parent(sibling->schema)->nodetype == LYS_INPUT) {
                        LOGERR(LY_EINVAL, "Provided data tree includes some RPC input nodes (%s).", sibling->schema->name);
                        *parsed = -1;
                        return NULL;
                    }
                } else {
                    if (lys_parent(sibling->schema)->nodetype == LYS_OUTPUT) {
                        LOGERR(LY_EINVAL, "Provided data tree includes some RPC output nodes (%s).", sibling->schema->name);
                        *parsed = -1;
                        return NULL;
                    }
                }
            }

            /* name match */
            if (!strncmp(name, sibling->schema->name, nam_len) && !sibling->schema->name[nam_len]) {

                /* module check */
                if (mod_name) {
                    if (mod_name_len > LY_BUF_SIZE - 1) {
                        LOGINT;
                        *parsed = -1;
                        return NULL;
                    }

                    if (ly_buf_used && module_name[0]) {
                        buf_backup = strndup(module_name, LY_BUF_SIZE - 1);
                    }
                    ly_buf_used++;

                    memmove(module_name, mod_name, mod_name_len);
                    module_name[mod_name_len] = '\0';
                    /* will also find an augment module */
                    prefix_mod = ly_ctx_get_module(ctx, module_name, NULL);

                    if (buf_backup) {
                        /* return previous internal buffer content */
                        strncpy(module_name, buf_backup, LY_BUF_SIZE - 1);
                        free(buf_backup);
                        buf_backup = NULL;
                    }
                    ly_buf_used--;

                    if (!prefix_mod) {
                        str = strndup(nodeid, (mod_name + mod_name_len) - nodeid);
                        LOGVAL(LYE_PATH_INMOD, LY_VLOG_STR, str);
                        free(str);
                        *parsed = -1;
                        return NULL;
                    }
                } else {
                    prefix_mod = prev_mod;
                }
                if (prefix_mod != lys_node_module(sibling->schema)) {
                    continue;
                }

                /* leaf-list, did we find it with the correct value or not? */
                if (sibling->schema->nodetype == LYS_LEAFLIST) {
                    llist = (struct lyd_node_leaf_list *)sibling;
                    if ((!llist_value && llist->value_str && llist->value_str[0])
                            || (llist_value && strcmp(llist_value, llist->value_str))) {
                        continue;
                    }
                }

                /* list, we need predicates'n'stuff then */
                if (sibling->schema->nodetype == LYS_LIST) {
                    r = 0;
                    if (!has_predicate) {
                        LOGVAL(LYE_PATH_MISSKEY, LY_VLOG_NONE, NULL, name);
                        *parsed = -1;
                        return NULL;
                    }
                    ret = resolve_partial_json_data_list_predicate(id, name, sibling, &r);
                    if (ret == -1) {
                        *parsed = -1;
                        return NULL;
                    } else if (ret == 1) {
                        /* this list instance does not match */
                        continue;
                    }
                    id += r;
                    last_parsed += r;
                }

                *parsed += last_parsed;

                /* the result node? */
                if (!id[0]) {
                    return sibling;
                }

                /* move down the tree, if possible */
                if (sibling->schema->nodetype & (LYS_LEAF | LYS_LEAFLIST | LYS_ANYXML)) {
                    LOGVAL(LYE_PATH_INCHAR, LY_VLOG_NONE, NULL, id[0], id);
                    *parsed = -1;
                    return NULL;
                }
                last_match = sibling;
                start = sibling->child;
                if (start) {
                    prev_mod = start->schema->module;
                }
                break;
            }
        }

        /* no match, return last match */
        if (!sibling) {
            return last_match;
        }

        if ((r = parse_schema_nodeid(id, &mod_name, &mod_name_len, &name, &nam_len, &is_relative, &has_predicate)) < 1) {
            LOGVAL(LYE_PATH_INCHAR, LY_VLOG_NONE, NULL, id[-r], &id[-r]);
            *parsed = -1;
            return NULL;
        }
        id += r;
        last_parsed = r;
    }

    /* cannot get here */
    LOGINT;
    *parsed = -1;
    return NULL;
}

/**
 * @brief Resolves length or range intervals. Does not log.
 * Syntax is assumed to be correct, *ret MUST be NULL.
 *
 * @param[in] str_restr Restriction as a string.
 * @param[in] type Type of the restriction.
 * @param[out] ret Final interval structure that starts with
 * the interval of the initial type, continues with intervals
 * of any superior types derived from the initial one, and
 * finishes with intervals from our \p type.
 *
 * @return EXIT_SUCCESS on succes, -1 on error.
 */
int
resolve_len_ran_interval(const char *str_restr, struct lys_type *type, struct len_ran_intv **ret)
{
    /* 0 - unsigned, 1 - signed, 2 - floating point */
    int kind;
    int64_t local_smin, local_smax;
    uint64_t local_umin, local_umax;
    long double local_fmin, local_fmax;
    const char *seg_ptr, *ptr;
    struct len_ran_intv *local_intv = NULL, *tmp_local_intv = NULL, *tmp_intv, *intv = NULL;

    switch (type->base) {
    case LY_TYPE_BINARY:
        kind = 0;
        local_umin = 0;
        local_umax = 18446744073709551615UL;

        if (!str_restr && type->info.binary.length) {
            str_restr = type->info.binary.length->expr;
        }
        break;
    case LY_TYPE_DEC64:
        kind = 2;
        local_fmin = -9223372036854775808.0;
        local_fmin /= 1 << type->info.dec64.dig;
        local_fmax = 9223372036854775807.0;
        local_fmax /= 1 << type->info.dec64.dig;

        if (!str_restr && type->info.dec64.range) {
            str_restr = type->info.dec64.range->expr;
        }
        break;
    case LY_TYPE_INT8:
        kind = 1;
        local_smin = __INT64_C(-128);
        local_smax = __INT64_C(127);

        if (!str_restr && type->info.num.range) {
            str_restr = type->info.num.range->expr;
        }
        break;
    case LY_TYPE_INT16:
        kind = 1;
        local_smin = __INT64_C(-32768);
        local_smax = __INT64_C(32767);

        if (!str_restr && type->info.num.range) {
            str_restr = type->info.num.range->expr;
        }
        break;
    case LY_TYPE_INT32:
        kind = 1;
        local_smin = __INT64_C(-2147483648);
        local_smax = __INT64_C(2147483647);

        if (!str_restr && type->info.num.range) {
            str_restr = type->info.num.range->expr;
        }
        break;
    case LY_TYPE_INT64:
        kind = 1;
        local_smin = __INT64_C(-9223372036854775807) - __INT64_C(1);
        local_smax = __INT64_C(9223372036854775807);

        if (!str_restr && type->info.num.range) {
            str_restr = type->info.num.range->expr;
        }
        break;
    case LY_TYPE_UINT8:
        kind = 0;
        local_umin = __UINT64_C(0);
        local_umax = __UINT64_C(255);

        if (!str_restr && type->info.num.range) {
            str_restr = type->info.num.range->expr;
        }
        break;
    case LY_TYPE_UINT16:
        kind = 0;
        local_umin = __UINT64_C(0);
        local_umax = __UINT64_C(65535);

        if (!str_restr && type->info.num.range) {
            str_restr = type->info.num.range->expr;
        }
        break;
    case LY_TYPE_UINT32:
        kind = 0;
        local_umin = __UINT64_C(0);
        local_umax = __UINT64_C(4294967295);

        if (!str_restr && type->info.num.range) {
            str_restr = type->info.num.range->expr;
        }
        break;
    case LY_TYPE_UINT64:
        kind = 0;
        local_umin = __UINT64_C(0);
        local_umax = __UINT64_C(18446744073709551615);

        if (!str_restr && type->info.num.range) {
            str_restr = type->info.num.range->expr;
        }
        break;
    case LY_TYPE_STRING:
        kind = 0;
        local_umin = __UINT64_C(0);
        local_umax = __UINT64_C(18446744073709551615);

        if (!str_restr && type->info.str.length) {
            str_restr = type->info.str.length->expr;
        }
        break;
    default:
        LOGINT;
        return -1;
    }

    /* process superior types */
    if (type->der) {
        if (resolve_len_ran_interval(NULL, &type->der->type, &intv)) {
            LOGINT;
            return -1;
        }
        assert(!intv || (intv->kind == kind));
    }

    if (!str_restr) {
        /* we do not have any restriction, return superior ones */
        *ret = intv;
        return EXIT_SUCCESS;
    }

    /* adjust local min and max */
    if (intv) {
        tmp_intv = intv;

        if (kind == 0) {
            local_umin = tmp_intv->value.uval.min;
        } else if (kind == 1) {
            local_smin = tmp_intv->value.sval.min;
        } else if (kind == 2) {
            local_fmin = tmp_intv->value.fval.min;
        }

        while (tmp_intv->next) {
            tmp_intv = tmp_intv->next;
        }

        if (kind == 0) {
            local_umax = tmp_intv->value.uval.max;
        } else if (kind == 1) {
            local_smax = tmp_intv->value.sval.max;
        } else if (kind == 2) {
            local_fmax = tmp_intv->value.fval.max;
        }
    }

    /* finally parse our restriction */
    seg_ptr = str_restr;
    while (1) {
        if (!tmp_local_intv) {
            assert(!local_intv);
            local_intv = malloc(sizeof *local_intv);
            tmp_local_intv = local_intv;
        } else {
            tmp_local_intv->next = malloc(sizeof *tmp_local_intv);
            tmp_local_intv = tmp_local_intv->next;
        }
        if (!tmp_local_intv) {
            LOGMEM;
            goto error;
        }

        tmp_local_intv->kind = kind;
        tmp_local_intv->type = type;
        tmp_local_intv->next = NULL;

        /* min */
        ptr = seg_ptr;
        while (isspace(ptr[0])) {
            ++ptr;
        }
        if (isdigit(ptr[0]) || (ptr[0] == '+') || (ptr[0] == '-')) {
            if (kind == 0) {
                tmp_local_intv->value.uval.min = atoll(ptr);
            } else if (kind == 1) {
                tmp_local_intv->value.sval.min = atoll(ptr);
            } else if (kind == 2) {
                tmp_local_intv->value.fval.min = atoll(ptr);
            }

            if ((ptr[0] == '+') || (ptr[0] == '-')) {
                ++ptr;
            }
            while (isdigit(ptr[0])) {
                ++ptr;
            }
        } else if (!strncmp(ptr, "min", 3)) {
            if (kind == 0) {
                tmp_local_intv->value.uval.min = local_umin;
            } else if (kind == 1) {
                tmp_local_intv->value.sval.min = local_smin;
            } else if (kind == 2) {
                tmp_local_intv->value.fval.min = local_fmin;
            }

            ptr += 3;
        } else if (!strncmp(ptr, "max", 3)) {
            if (kind == 0) {
                tmp_local_intv->value.uval.min = local_umax;
            } else if (kind == 1) {
                tmp_local_intv->value.sval.min = local_smax;
            } else if (kind == 2) {
                tmp_local_intv->value.fval.min = local_fmax;
            }

            ptr += 3;
        } else {
            LOGINT;
            goto error;
        }

        while (isspace(ptr[0])) {
            ptr++;
        }

        /* no interval or interval */
        if ((ptr[0] == '|') || !ptr[0]) {
            if (kind == 0) {
                tmp_local_intv->value.uval.max = tmp_local_intv->value.uval.min;
            } else if (kind == 1) {
                tmp_local_intv->value.sval.max = tmp_local_intv->value.sval.min;
            } else if (kind == 2) {
                tmp_local_intv->value.fval.max = tmp_local_intv->value.fval.min;
            }
        } else if (!strncmp(ptr, "..", 2)) {
            /* skip ".." */
            ptr += 2;
            while (isspace(ptr[0])) {
                ++ptr;
            }

            /* max */
            if (isdigit(ptr[0]) || (ptr[0] == '+') || (ptr[0] == '-')) {
                if (kind == 0) {
                    tmp_local_intv->value.uval.max = atoll(ptr);
                } else if (kind == 1) {
                    tmp_local_intv->value.sval.max = atoll(ptr);
                } else if (kind == 2) {
                    tmp_local_intv->value.fval.max = atoll(ptr);
                }
            } else if (!strncmp(ptr, "max", 3)) {
                if (kind == 0) {
                    tmp_local_intv->value.uval.max = local_umax;
                } else if (kind == 1) {
                    tmp_local_intv->value.sval.max = local_smax;
                } else if (kind == 2) {
                    tmp_local_intv->value.fval.max = local_fmax;
                }
            } else {
                LOGINT;
                goto error;
            }
        } else {
            LOGINT;
            goto error;
        }

        /* next segment (next OR) */
        seg_ptr = strchr(seg_ptr, '|');
        if (!seg_ptr) {
            break;
        }
        seg_ptr++;
    }

    /* check local restrictions against superior ones */
    if (intv) {
        tmp_intv = intv;
        tmp_local_intv = local_intv;

        while (tmp_local_intv && tmp_intv) {
            /* reuse local variables */
            if (kind == 0) {
                local_umin = tmp_local_intv->value.uval.min;
                local_umax = tmp_local_intv->value.uval.max;

                /* it must be in this interval */
                if ((local_umin >= tmp_intv->value.uval.min) && (local_umin <= tmp_intv->value.uval.max)) {
                    /* this interval is covered, next one */
                    if (local_umax <= tmp_intv->value.uval.max) {
                        tmp_local_intv = tmp_local_intv->next;
                        continue;
                    /* ascending order of restrictions -> fail */
                    } else {
                        goto error;
                    }
                }
            } else if (kind == 1) {
                local_smin = tmp_local_intv->value.sval.min;
                local_smax = tmp_local_intv->value.sval.max;

                if ((local_smin >= tmp_intv->value.sval.min) && (local_smin <= tmp_intv->value.sval.max)) {
                    if (local_smax <= tmp_intv->value.sval.max) {
                        tmp_local_intv = tmp_local_intv->next;
                        continue;
                    } else {
                        goto error;
                    }
                }
            } else if (kind == 2) {
                local_fmin = tmp_local_intv->value.fval.min;
                local_fmax = tmp_local_intv->value.fval.max;

                 if ((local_fmin >= tmp_intv->value.fval.min) && (local_fmin <= tmp_intv->value.fval.max)) {
                    if (local_fmax <= tmp_intv->value.fval.max) {
                        tmp_local_intv = tmp_local_intv->next;
                        continue;
                    } else {
                        goto error;
                    }
                }
            }

            tmp_intv = tmp_intv->next;
        }

        /* some interval left uncovered -> fail */
        if (tmp_local_intv) {
            goto error;
        }
    }

    /* append the local intervals to all the intervals of the superior types, return it all */
    if (intv) {
        for (tmp_intv = intv; tmp_intv->next; tmp_intv = tmp_intv->next);
        tmp_intv->next = local_intv;
    } else {
        intv = local_intv;
    }
    *ret = intv;

    return EXIT_SUCCESS;

error:
    while (intv) {
        tmp_intv = intv->next;
        free(intv);
        intv = tmp_intv;
    }
    while (local_intv) {
        tmp_local_intv = local_intv->next;
        free(local_intv);
        local_intv = tmp_local_intv;
    }

    return -1;
}

/**
 * @brief Resolve a typedef, return only resolved typedefs if derived. Does not log.
 *
 * @param[in] name Typedef name.
 * @param[in] mod_name Typedef name module name.
 * @param[in] module Main module.
 * @param[in] parent Parent of the resolved type definition.
 * @param[out] ret Pointer to the resolved typedef. Can be NULL.
 *
 * @return EXIT_SUCCESS on success, EXIT_FAILURE on forward reference, -1 on error.
 */
int
resolve_superior_type(const char *name, const char *mod_name, const struct lys_module *module,
                      const struct lys_node *parent, struct lys_tpdf **ret)
{
    int i, j;
    struct lys_tpdf *tpdf;
    int tpdf_size;

    if (!mod_name) {
        /* no prefix, try built-in types */
        for (i = 1; i < LY_DATA_TYPE_COUNT; i++) {
            if (!strcmp(ly_types[i].def->name, name)) {
                if (ret) {
                    *ret = ly_types[i].def;
                }
                return EXIT_SUCCESS;
            }
        }
    } else {
        if (!strcmp(mod_name, module->name)) {
            /* prefix refers to the current module, ignore it */
            mod_name = NULL;
        }
    }

    if (!mod_name && parent) {
        /* search in local typedefs */
        while (parent) {
            switch (parent->nodetype) {
            case LYS_CONTAINER:
                tpdf_size = ((struct lys_node_container *)parent)->tpdf_size;
                tpdf = ((struct lys_node_container *)parent)->tpdf;
                break;

            case LYS_LIST:
                tpdf_size = ((struct lys_node_list *)parent)->tpdf_size;
                tpdf = ((struct lys_node_list *)parent)->tpdf;
                break;

            case LYS_GROUPING:
                tpdf_size = ((struct lys_node_grp *)parent)->tpdf_size;
                tpdf = ((struct lys_node_grp *)parent)->tpdf;
                break;

            case LYS_RPC:
                tpdf_size = ((struct lys_node_rpc *)parent)->tpdf_size;
                tpdf = ((struct lys_node_rpc *)parent)->tpdf;
                break;

            case LYS_NOTIF:
                tpdf_size = ((struct lys_node_notif *)parent)->tpdf_size;
                tpdf = ((struct lys_node_notif *)parent)->tpdf;
                break;

            case LYS_INPUT:
            case LYS_OUTPUT:
                tpdf_size = ((struct lys_node_rpc_inout *)parent)->tpdf_size;
                tpdf = ((struct lys_node_rpc_inout *)parent)->tpdf;
                break;

            default:
                parent = parent->parent;
                continue;
            }

            for (i = 0; i < tpdf_size; i++) {
                if (!strcmp(tpdf[i].name, name) && tpdf[i].type.base) {
                    if (ret) {
                        *ret = &tpdf[i];
                    }
                    return EXIT_SUCCESS;
                }
            }

            parent = parent->parent;
        }
    } else {
        /* get module where to search */
        module = lys_get_import_module(module, NULL, 0, mod_name, 0);
        if (!module) {
            return -1;
        }
    }

    /* search in top level typedefs */
    for (i = 0; i < module->tpdf_size; i++) {
        if (!strcmp(module->tpdf[i].name, name) && module->tpdf[i].type.base) {
            if (ret) {
                *ret = &module->tpdf[i];
            }
            return EXIT_SUCCESS;
        }
    }

    /* search in submodules */
    for (i = 0; i < module->inc_size && module->inc[i].submodule; i++) {
        for (j = 0; j < module->inc[i].submodule->tpdf_size; j++) {
            if (!strcmp(module->inc[i].submodule->tpdf[j].name, name) && module->inc[i].submodule->tpdf[j].type.base) {
                if (ret) {
                    *ret = &module->inc[i].submodule->tpdf[j];
                }
                return EXIT_SUCCESS;
            }
        }
    }

    return EXIT_FAILURE;
}

/**
 * @brief Check the default \p value of the \p type. Logs directly.
 *
 * @param[in] type Type definition to use.
 * @param[in] value Default value to check.
 * @param[in] module Type module.
 *
 * @return EXIT_SUCCESS on success, EXIT_FAILURE on forward reference, -1 on error.
 */
static int
check_default(struct lys_type *type, const char *value, struct lys_module *module)
{
    struct lyd_node_leaf_list node;
    int ret = EXIT_SUCCESS;

    /* dummy leaf */
    memset(&node, 0, sizeof node);
    node.value_str = value;
    node.value_type = type->base;
    node.schema = calloc(1, sizeof (struct lys_node_leaf));
    if (!node.schema) {
        LOGMEM;
        return -1;
    }
    node.schema->name = strdup("default");
    if (!node.schema->name) {
        LOGMEM;
        return -1;
    }
    node.schema->module = module;
    memcpy(&((struct lys_node_leaf *)node.schema)->type, type, sizeof *type);

    if (type->base == LY_TYPE_LEAFREF) {
        if (!type->info.lref.target) {
            ret = EXIT_FAILURE;
            goto finish;
        }
        ret = check_default(&type->info.lref.target->type, value, module);

    } else if ((type->base == LY_TYPE_INST) || (type->base == LY_TYPE_IDENT)) {
        /* it was converted to JSON format before, nothing else sensible we can do */

    } else {
        ret = lyp_parse_value(&node, NULL, 1);
    }

finish:
    if (node.value_type == LY_TYPE_BITS) {
        free(node.value.bit);
    }
    free((char *)node.schema->name);
    free(node.schema);

    return ret;
}

/**
 * @brief Check a key for mandatory attributes. Logs directly.
 *
 * @param[in] key The key to check.
 * @param[in] flags What flags to check.
 * @param[in] list The list of all the keys.
 * @param[in] index Index of the key in the key list.
 * @param[in] name The name of the keys.
 * @param[in] len The name length.
 *
 * @return EXIT_SUCCESS on success, -1 on error.
 */
static int
check_key(struct lys_node_list *list, int index, const char *name, int len)
{
    struct lys_node_leaf *key = list->keys[index];
    char *dup = NULL;
    int j;

    /* existence */
    if (!key) {
        if (name[len] != '\0') {
            dup = strdup(name);
            if (!dup) {
                LOGMEM;
                return -1;
            }
            dup[len] = '\0';
            name = dup;
        }
        LOGVAL(LYE_KEY_MISS, LY_VLOG_LYS, list, name);
        free(dup);
        return -1;
    }

    /* uniqueness */
    for (j = index - 1; j >= 0; j--) {
        if (key == list->keys[j]) {
            LOGVAL(LYE_KEY_DUP, LY_VLOG_LYS, list, key->name);
            return -1;
        }
    }

    /* key is a leaf */
    if (key->nodetype != LYS_LEAF) {
        LOGVAL(LYE_KEY_NLEAF, LY_VLOG_LYS, list, key->name);
        return -1;
    }

    /* type of the leaf is not built-in empty */
    if (key->type.base == LY_TYPE_EMPTY) {
        LOGVAL(LYE_KEY_TYPE, LY_VLOG_LYS, list, key->name);
        return -1;
    }

    /* config attribute is the same as of the list */
    if ((list->flags & LYS_CONFIG_MASK) != (key->flags & LYS_CONFIG_MASK)) {
        LOGVAL(LYE_KEY_CONFIG, LY_VLOG_LYS, list, key->name);
        return -1;
    }

    /* key is not placed from augment */
    if (key->parent->nodetype == LYS_AUGMENT) {
        LOGVAL(LYE_KEY_MISS, LY_VLOG_LYS, key, key->name);
        LOGVAL(LYE_SPEC, LY_VLOG_LYS, key, "Key inserted from augment.");
        return -1;
    }

    /* key is not when-conditional */
    if (key->when) {
        LOGVAL(LYE_INCHILDSTMT, LY_VLOG_LYS, key, "when", "leaf");
        LOGVAL(LYE_SPEC, LY_VLOG_LYS, key, "Key definition cannot depend on a \"when\" condition.");
        return -1;
    }

    return EXIT_SUCCESS;
}

/**
 * @brief Resolve (test the target exists) unique. Logs directly.
 *
 * @param[in] parent The parent node of the unique structure.
 * @param[in] uniq_str_path One path from the unique string.
 *
 * @return EXIT_SUCCESS on succes, EXIT_FAILURE on forward reference, -1 on error.
 */
int
resolve_unique(struct lys_node *parent, const char *uniq_str_path)
{
    int rc;
    const struct lys_node *leaf = NULL;

    rc = resolve_descendant_schema_nodeid(uniq_str_path, parent->child, LYS_LEAF, 1, 1, &leaf);
    if (rc || !leaf) {
        if (rc) {
            LOGVAL(LYE_INARG, LY_VLOG_LYS, parent, uniq_str_path, "unique");
            if (rc > 0) {
                LOGVAL(LYE_INCHAR, LY_VLOG_LYS, parent, uniq_str_path[rc - 1], &uniq_str_path[rc - 1]);
            } else if (rc == -2) {
                LOGVAL(LYE_SPEC, LY_VLOG_LYS, parent, "Unique argument references list.");
            }
            rc = -1;
        } else {
            LOGVAL(LYE_INARG, LY_VLOG_LYS, parent, uniq_str_path, "unique");
            LOGVAL(LYE_SPEC, LY_VLOG_LYS, parent, "Target leaf not found.");
            rc = EXIT_FAILURE;
        }
        goto error;
    }
    if (leaf->nodetype != LYS_LEAF) {
        LOGVAL(LYE_INARG, LY_VLOG_LYS, parent, uniq_str_path, "unique");
        LOGVAL(LYE_SPEC, LY_VLOG_LYS, parent, "Target is not a leaf.");
        rc = -1;
        goto error;
    }

    /* check status */
    if (lyp_check_status(parent->flags, parent->module, parent->name, leaf->flags, leaf->module, leaf->name, leaf)) {
        return -1;
    }

    /* set leaf's unique flag */
    ((struct lys_node_leaf *)leaf)->flags |= LYS_UNIQUE;

    return EXIT_SUCCESS;

error:

    return rc;
}

/**
 * @brief Resolve (find) a feature definition. Logs directly.
 *
 * @param[in] name Feature name.
 * @param[in] module Module to search in.
 * @param[out] ret Pointer to the resolved feature. Can be NULL.
 *
 * @return EXIT_SUCCESS on success, EXIT_FAILURE on forward reference, -1 on error.
 */
static int
resolve_feature(const char *id, const struct lys_module *module, struct lys_feature **ret)
{
    const char *mod_name, *name;
    int mod_name_len, nam_len, i, j;
    struct lys_node *node;

    assert(id);
    assert(module);

    /* check prefix */
    if ((i = parse_node_identifier(id, &mod_name, &mod_name_len, &name, &nam_len)) < 1) {
        LOGVAL(LYE_INCHAR, LY_VLOG_NONE, NULL, id[-i], &id[-i]);
        return -1;
    }

    module = lys_get_import_module(module, NULL, 0, mod_name, mod_name_len);
    if (!module) {
        /* identity refers unknown data model */
        LOGVAL(LYE_INMOD_LEN, LY_VLOG_NONE, NULL, mod_name_len, mod_name);
        return -1;
    }

    /* search in the identified module ... */
    for (j = 0; j < module->features_size; j++) {
        if (!strcmp(name, module->features[j].name)) {
            if (ret) {
                /* check status */
                node = (struct lys_node *)*ret;
                if (lyp_check_status(node->flags, node->module, node->name, module->features[j].flags,
                                 module->features[j].module, module->features[j].name, node)) {
                    return -1;
                }
                *ret = &module->features[j];
            }
            return EXIT_SUCCESS;
        }
    }
    /* ... and all its submodules */
    for (i = 0; i < module->inc_size; i++) {
        if (!module->inc[i].submodule) {
            /* not yet resolved */
            continue;
        }
        for (j = 0; j < module->inc[i].submodule->features_size; j++) {
            if (!strcmp(name, module->inc[i].submodule->features[j].name)) {
                if (ret) {
                    /* check status */
                    node = (struct lys_node *)*ret;
                    if (lyp_check_status(node->flags, node->module, node->name,
                                     module->inc[i].submodule->features[j].flags,
                                     module->inc[i].submodule->features[j].module,
                                     module->inc[i].submodule->features[j].name, node)) {
                        return -1;
                    }
                    *ret = &(module->inc[i].submodule->features[j]);
                }
                return EXIT_SUCCESS;
            }
        }
    }

    /* not found */
    LOGVAL(LYE_INRESOLV, LY_VLOG_NONE, NULL, "feature", id);
    return EXIT_FAILURE;
}

void
unres_data_del(struct unres_data *unres, uint32_t i)
{
    /* there are items after the one deleted */
    if (i+1 < unres->count) {
        /* we only move the data, memory is left allocated, why bother */
        memmove(&unres->node[i], &unres->node[i+1], (unres->count-(i+1)) * sizeof *unres->node);

    /* deleting the last item */
    } else if (i == 0) {
        free(unres->node);
        unres->node = NULL;
    }

    /* if there are no items after and it is not the last one, just move the counter */
    --unres->count;
}

/**
 * @brief Resolve (find) a data node from a specific module. Does not log.
 *
 * @param[in] mod Module to search in.
 * @param[in] name Name of the data node.
 * @param[in] nam_len Length of the name.
 * @param[in] start Data node to start the search from.
 * @param[in,out] parents Resolved nodes. If there are some parents,
 *                        they are replaced (!!) with the resolvents.
 *
 * @return EXIT_SUCCESS on success, EXIT_FAILURE on forward reference, -1 on error.
 */
static int
resolve_data(const struct lys_module *mod, const char *name, int nam_len, struct lyd_node *start, struct unres_data *parents)
{
    struct lyd_node *node;
    int flag;
    uint32_t i;

    if (!parents->count) {
        parents->count = 1;
        parents->node = malloc(sizeof *parents->node);
        if (!parents->node) {
            LOGMEM;
            return -1;
        }
        parents->node[0] = NULL;
    }
    for (i = 0; i < parents->count;) {
        if (parents->node[i] && (parents->node[i]->schema->nodetype & (LYS_LEAF | LYS_LEAFLIST | LYS_ANYXML))) {
            /* skip */
            ++i;
            continue;
        }
        flag = 0;
        LY_TREE_FOR(parents->node[i] ? parents->node[i]->child : start, node) {
            if (node->schema->module == mod && !strncmp(node->schema->name, name, nam_len)
                    && node->schema->name[nam_len] == '\0') {
                /* matching target */
                if (!flag) {
                    /* put node instead of the current parent */
                    parents->node[i] = node;
                    flag = 1;
                } else {
                    /* multiple matching, so create a new node */
                    ++parents->count;
                    parents->node = ly_realloc(parents->node, parents->count * sizeof *parents->node);
                    if (!parents->node) {
                        return EXIT_FAILURE;
                    }
                    parents->node[parents->count-1] = node;
                    ++i;
                }
            }
        }

        if (!flag) {
            /* remove item from the parents list */
            unres_data_del(parents, i);
        } else {
            ++i;
        }
    }

    return parents->count ? EXIT_SUCCESS : EXIT_FAILURE;
}

/**
 * @brief Resolve (find) a data node. Does not log.
 *
 * @param[in] mod_name Module name of the data node.
 * @param[in] mod_name_len Length of the module name.
 * @param[in] name Name of the data node.
 * @param[in] nam_len Length of the name.
 * @param[in] start Data node to start the search from.
 * @param[in,out] parents Resolved nodes. If there are some parents,
 *                        they are replaced (!!) with the resolvents.
 *
 * @return EXIT_SUCCESS on success, EXIT_FAILURE on forward reference, -1 otherwise.
 */
static int
resolve_data_node(const char *mod_name, int mod_name_len, const char *name, int name_len, struct lyd_node *start,
                    struct unres_data *parents)
{
    const struct lys_module *mod;
    char *str;

    assert(start);

    if (mod_name) {
        /* we have mod_name, find appropriate module */
        str = strndup(mod_name, mod_name_len);
        if (!str) {
            LOGMEM;
            return -1;
        }
        mod = ly_ctx_get_module(start->schema->module->ctx, str, NULL);
        free(str);
        if (!mod) {
            /* invalid prefix */
            return -1;
        }
    } else {
        /* no prefix, module is the same as of current node */
        mod = start->schema->module;
    }

    return resolve_data(mod, name, name_len, start, parents);
}

/**
 * @brief Resolve a path predicate (leafref) in JSON data context. Logs directly
 *        only specific errors, general no-resolvent error is left to the caller.
 *
 * @param[in] pred Predicate to use.
 * @param[in] node Node from which the predicate is being resolved
 * @param[in,out] node_match Nodes satisfying the restriction
 *                           without the predicate. Nodes not
 *                           satisfying the predicate are removed.
 * @param[out] parsed Number of characters parsed, negative on error.
 *
 * @return EXIT_SUCCESS on success, EXIT_FAILURE on forward reference, -1 on error.
 */
static int
resolve_path_predicate_data(const char *pred, struct lyd_node *node, struct unres_data *node_match,
                            int *parsed)
{
    /* ... /node[source = destination] ... */
    struct unres_data source_match, dest_match;
    const char *path_key_expr, *source, *sour_pref, *dest, *dest_pref;
    int pke_len, sour_len, sour_pref_len, dest_len, dest_pref_len, parsed_loc = 0, pke_parsed = 0;
    int has_predicate, dest_parent_times, i, rc;
    uint32_t j;

    source_match.count = 1;
    source_match.node = malloc(sizeof *source_match.node);
    if (!source_match.node) {
        LOGMEM;
        return -1;
    }
    dest_match.count = 1;
    dest_match.node = malloc(sizeof *dest_match.node);
    if (!dest_match.node) {
        LOGMEM;
        return -1;
    }

    do {
        if ((i = parse_path_predicate(pred, &sour_pref, &sour_pref_len, &source, &sour_len, &path_key_expr,
                                      &pke_len, &has_predicate)) < 1) {
            LOGVAL(LYE_INCHAR, LY_VLOG_LYD, node, pred[-i], &pred[-i]);
            rc = -1;
            goto error;
        }
        parsed_loc += i;
        pred += i;

        for (j = 0; j < node_match->count;) {
            /* source */
            source_match.node[0] = node_match->node[j];

            /* must be leaf (key of a list) */
            if ((rc = resolve_data_node(sour_pref, sour_pref_len, source, sour_len, node_match->node[j],
                    &source_match)) || (source_match.count != 1) || (source_match.node[0]->schema->nodetype != LYS_LEAF)) {
                i = 0;
                goto error;
            }

            /* destination */
            dest_match.node[0] = node_match->node[j];
            dest_parent_times = 0;
            if ((i = parse_path_key_expr(path_key_expr, &dest_pref, &dest_pref_len, &dest, &dest_len,
                                            &dest_parent_times)) < 1) {
                LOGVAL(LYE_INCHAR, LY_VLOG_LYD, node, path_key_expr[-i], &path_key_expr[-i]);
                rc = -1;
                goto error;
            }
            pke_parsed = i;
            for (i = 0; i < dest_parent_times; ++i) {
                dest_match.node[0] = dest_match.node[0]->parent;
                if (!dest_match.node[0]) {
                    i = 0;
                    rc = EXIT_FAILURE;
                    goto error;
                }
            }
            while (1) {
                if ((rc = resolve_data_node(dest_pref, dest_pref_len, dest, dest_len, dest_match.node[0],
                        &dest_match)) || (dest_match.count != 1)) {
                    i = 0;
                    goto error;
                }

                if (pke_len == pke_parsed) {
                    break;
                }
                if ((i = parse_path_key_expr(path_key_expr+pke_parsed, &dest_pref, &dest_pref_len, &dest, &dest_len,
                                             &dest_parent_times)) < 1) {
                    LOGVAL(LYE_INCHAR, LY_VLOG_LYD, node, path_key_expr[-i], &path_key_expr[-i]);
                    rc = -1;
                    goto error;
                }
                pke_parsed += i;
            }

            /* check match between source and destination nodes */
            if (((struct lys_node_leaf *)source_match.node[0]->schema)->type.base
                    != ((struct lys_node_leaf *)dest_match.node[0]->schema)->type.base) {
                goto remove_leafref;
            }

            if (!ly_strequal(((struct lyd_node_leaf_list *)source_match.node[0])->value_str,
                             ((struct lyd_node_leaf_list *)dest_match.node[0])->value_str, 1)) {
                goto remove_leafref;
            }

            /* leafref is ok, continue check with next leafref */
            ++j;
            continue;

remove_leafref:
            /* does not fulfill conditions, remove leafref record */
            unres_data_del(node_match, j);
        }
    } while (has_predicate);

    free(source_match.node);
    free(dest_match.node);
    if (parsed) {
        *parsed = parsed_loc;
    }
    return EXIT_SUCCESS;

error:

    if (source_match.count) {
        free(source_match.node);
    }
    if (dest_match.count) {
        free(dest_match.node);
    }
    if (parsed) {
        *parsed = -parsed_loc+i;
    }
    return rc;
}

/**
 * @brief Resolve a path (leafref) in JSON data context. Logs directly.
 *
 * @param[in] node Leafref data node.
 * @param[in] path Path of the leafref.
 * @param[out] ret Matching nodes. Expects an empty, but allocated structure.
 *
 * @return EXIT_SUCCESS on success, EXIT_FAILURE on forward reference, -1 otherwise.
 */
static int
resolve_path_arg_data(struct lyd_node *node, const char *path, struct unres_data *ret)
{
    struct lyd_node *data = NULL;
    const char *prefix, *name;
    int pref_len, nam_len, has_predicate, parent_times, i, parsed, rc;
    uint32_t j;

    assert(node && path && ret && !ret->count);

    parent_times = 0;
    parsed = 0;

    /* searching for nodeset */
    do {
        if ((i = parse_path_arg(path, &prefix, &pref_len, &name, &nam_len, &parent_times, &has_predicate)) < 1) {
            LOGVAL(LYE_INCHAR, LY_VLOG_LYD, node, path[-i], &path[-i]);
            rc = -1;
            goto error;
        }
        path += i;
        parsed += i;

        if (!ret->count) {
            if (parent_times != -1) {
                ret->count = 1;
                ret->node = calloc(1, sizeof *ret->node);
                if (!ret->node) {
                    LOGMEM;
                    rc = -1;
                    goto error;
                }
            }
            for (i = 0; i < parent_times; ++i) {
                /* relative path */
                if (!ret->count) {
                    /* error, too many .. */
                    LOGVAL(LYE_INVAL, LY_VLOG_LYD, node, path, node->schema->name);
                    rc = -1;
                    goto error;
                } else if (!ret->node[0]) {
                    /* first .. */
                    data = ret->node[0] = node->parent;
                } else if (!ret->node[0]->parent) {
                    /* we are in root */
                    ret->count = 0;
                    free(ret->node);
                    ret->node = NULL;
                } else {
                    /* multiple .. */
                    data = ret->node[0] = ret->node[0]->parent;
                }
            }

            /* absolute path */
            if (parent_times == -1) {
                for (data = node; data->parent; data = data->parent);
                /* we're still parsing it and the pointer is not correct yet */
                if (data->prev) {
                    for (; data->prev->next; data = data->prev);
                }
            }
        }

        /* node identifier */
        if ((rc = resolve_data_node(prefix, pref_len, name, nam_len, data, ret))) {
            if (rc == -1) {
                LOGVAL(LYE_INELEM_LEN, LY_VLOG_LYD, node, nam_len, name);
            }
            goto error;
        }

        if (has_predicate) {
            /* we have predicate, so the current results must be lists */
            for (j = 0; j < ret->count;) {
                if (ret->node[j]->schema->nodetype == LYS_LIST &&
                        ((struct lys_node_list *)ret->node[0]->schema)->keys) {
                    /* leafref is ok, continue check with next leafref */
                    ++j;
                    continue;
                }

                /* does not fulfill conditions, remove leafref record */
                unres_data_del(ret, j);
            }
            if ((rc = resolve_path_predicate_data(path, node, ret, &i))) {
                if (rc == -1) {
                    LOGVAL(LYE_NORESOLV, LY_VLOG_LYD, node, path);
                }
                goto error;
            }
            path += i;
            parsed += i;

            if (!ret->count) {
                rc = EXIT_FAILURE;
                goto error;
            }
        }
    } while (path[0] != '\0');

    return EXIT_SUCCESS;

error:

    free(ret->node);
    ret->node = NULL;
    ret->count = 0;

    return rc;
}

/**
 * @brief Resolve a path (leafref) predicate in JSON schema context. Logs directly.
 *
 * @param[in] path Path to use.
 * @param[in] context_node Predicate context node (where the predicate is placed).
 * @param[in] parent Path context node (where the path begins/is placed).
 *
 * @return 0 on forward reference, otherwise the number
 *         of characters successfully parsed,
 *         positive on success, negative on failure.
 */
static int
resolve_path_predicate_schema(const char *path, const struct lys_node *context_node,
                              struct lys_node *parent)
{
    const struct lys_node *src_node, *dst_node;
    const char *path_key_expr, *source, *sour_pref, *dest, *dest_pref;
    int pke_len, sour_len, sour_pref_len, dest_len, dest_pref_len, parsed = 0, pke_parsed = 0;
    int has_predicate, dest_parent_times = 0, i, rc;

    do {
        if ((i = parse_path_predicate(path, &sour_pref, &sour_pref_len, &source, &sour_len, &path_key_expr,
                                      &pke_len, &has_predicate)) < 1) {
            LOGVAL(LYE_INCHAR, parent ? LY_VLOG_LYS : LY_VLOG_NONE, parent, path[-i], path-i);
            return -parsed+i;
        }
        parsed += i;
        path += i;

        /* source (must be leaf) */
        if (!sour_pref) {
            sour_pref = context_node->module->name;
        }
        rc = lys_get_sibling(context_node->child, sour_pref, sour_pref_len, source, sour_len,
                             LYS_LEAF | LYS_AUGMENT, &src_node);
        if (rc) {
            if (rc == -1) {
                LOGVAL(LYE_NORESOLV, parent ? LY_VLOG_LYS : LY_VLOG_NONE, parent, path-parsed);
            }
            return 0;
        }

        /* destination */
        if ((i = parse_path_key_expr(path_key_expr, &dest_pref, &dest_pref_len, &dest, &dest_len,
                                     &dest_parent_times)) < 1) {
            LOGVAL(LYE_INCHAR, parent ? LY_VLOG_LYS : LY_VLOG_NONE, parent, path_key_expr[-i], path_key_expr-i);
            return -parsed;
        }
        pke_parsed += i;

        /* parent is actually the parent of this leaf, so skip the first ".." */
        for (i = 0, dst_node = parent; i < dest_parent_times; ++i) {
            if (!dst_node) {
                LOGVAL(LYE_NORESOLV, parent ? LY_VLOG_LYS : LY_VLOG_NONE, parent, path_key_expr);
                return 0;
            }
            dst_node = dst_node->parent;
        }
        while (1) {
            if (!dest_pref) {
                dest_pref = dst_node->module->name;
            }
            rc = lys_get_sibling(dst_node->child, dest_pref, dest_pref_len, dest, dest_len,
                                 LYS_CONTAINER | LYS_LIST | LYS_LEAF | LYS_AUGMENT, &dst_node);
            if (rc) {
                if (rc == -1) {
                    LOGVAL(LYE_NORESOLV, parent ? LY_VLOG_LYS : LY_VLOG_NONE, parent, path_key_expr);
                }
                return 0;
            }

            if (pke_len == pke_parsed) {
                break;
            }

            if ((i = parse_path_key_expr(path_key_expr+pke_parsed, &dest_pref, &dest_pref_len, &dest, &dest_len,
                                         &dest_parent_times)) < 1) {
                LOGVAL(LYE_INCHAR, parent ? LY_VLOG_LYS : LY_VLOG_NONE, parent,
                       (path_key_expr+pke_parsed)[-i], (path_key_expr+pke_parsed)-i);
                return -parsed;
            }
            pke_parsed += i;
        }

        /* check source - dest match */
        if (dst_node->nodetype != LYS_LEAF) {
            LOGVAL(LYE_NORESOLV, parent ? LY_VLOG_LYS : LY_VLOG_NONE, parent, path-parsed);
            LOGVAL(LYE_SPEC, parent ? LY_VLOG_LYS : LY_VLOG_NONE, parent,
                   "Destination node is not a leaf, but %s.", strnodetype(dst_node->nodetype));
            return -parsed;
        }
    } while (has_predicate);

    return parsed;
}

/**
 * @brief Resolve a path (leafref) in JSON schema context. Logs directly.
 *
 * @param[in] path Path to use.
 * @param[in] parent_node Parent of the leafref.
 * @param[in] parent_tpdf Flag if the parent node is actually typedef, in that case the path
 *            has to contain absolute path
 * @param[out] ret Pointer to the resolved schema node. Can be NULL.
 *
 * @return EXIT_SUCCESS on success, EXIT_FAILURE on forward reference, -1 on error.
 */
static int
resolve_path_arg_schema(const char *path, struct lys_node *parent, int parent_tpdf,
                        const struct lys_node **ret)
{
    const struct lys_node *node;
    const struct lys_module *mod;
    const char *id, *prefix, *name;
    int pref_len, nam_len, parent_times, has_predicate;
    int i, first_iter, rc;

    first_iter = 1;
    parent_times = 0;
    id = path;

    do {
        if ((i = parse_path_arg(id, &prefix, &pref_len, &name, &nam_len, &parent_times, &has_predicate)) < 1) {
            LOGVAL(LYE_INCHAR, parent_tpdf ? LY_VLOG_NONE : LY_VLOG_LYS, parent_tpdf ? NULL : parent, id[-i], &id[-i]);
            return -1;
        }
        id += i;

        if (first_iter) {
            if (parent_times == -1) {
                /* resolve prefix of the module */
                mod = lys_get_import_module(parent->module, NULL, 0, prefix, pref_len);
                /* get start node */
                node = mod ? mod->data : NULL;
                if (!node) {
                    LOGVAL(LYE_NORESOLV, parent_tpdf ? LY_VLOG_NONE : LY_VLOG_LYS, parent_tpdf ? NULL : parent, path);
                    return EXIT_FAILURE;
                }
            } else if (parent_times > 0) {
                /* node is the parent already, skip one ".." */
                if (parent_tpdf) {
                    /* the path is not allowed to contain relative path since we are in top level typedef */
                    LOGVAL(LYE_NORESOLV, 0, NULL, path);
                    return -1;
                }

                node = parent;
                i = 0;
                while (1) {
                    if (!node) {
                        LOGVAL(LYE_NORESOLV, parent_tpdf ? LY_VLOG_NONE : LY_VLOG_LYS, parent_tpdf ? NULL : parent, path);
                        return EXIT_FAILURE;
                    }

                    /* this node is a wrong node, we actually need the augment target */
                    if (node->nodetype == LYS_AUGMENT) {
                        node = ((struct lys_node_augment *)node)->target;
                        if (!node) {
                            continue;
                        }
                    }

                    ++i;
                    if (i == parent_times) {
                        break;
                    }
                    node = node->parent;
                }

                node = node->child;
            } else {
                LOGINT;
                return -1;
            }

            first_iter = 0;
        } else {
            /* move down the tree, if possible */
            if (node->nodetype & (LYS_LEAF | LYS_LEAFLIST | LYS_ANYXML)) {
                LOGVAL(LYE_INCHAR, parent_tpdf ? LY_VLOG_NONE : LY_VLOG_LYS, parent_tpdf ? NULL : parent, name[0], name);
                return -1;
            }
            node = node->child;
        }

        if (!prefix) {
            prefix = lys_node_module(parent)->name;
        }

        rc = lys_get_sibling(node, prefix, pref_len, name, nam_len, LYS_ANY & ~(LYS_USES | LYS_GROUPING), &node);
        if (rc) {
            if (rc == -1) {
                LOGVAL(LYE_NORESOLV, parent_tpdf ? LY_VLOG_NONE : LY_VLOG_LYS, parent_tpdf ? NULL : parent, path);
            }
            return rc;
        }

        if (has_predicate) {
            /* we have predicate, so the current result must be list */
            if (node->nodetype != LYS_LIST) {
                LOGVAL(LYE_NORESOLV, parent_tpdf ? LY_VLOG_NONE : LY_VLOG_LYS, parent_tpdf ? NULL : parent, path);
                return -1;
            }

            i = resolve_path_predicate_schema(id, node, parent);
            if (!i) {
                return EXIT_FAILURE;
            } else if (i < 0) {
                return -1;
            }
            id += i;
        }
    } while (id[0]);

    /* the target must be leaf or leaf-list */
    if (!(node->nodetype & (LYS_LEAF | LYS_LEAFLIST))) {
        LOGVAL(LYE_NORESOLV, parent_tpdf ? LY_VLOG_NONE : LY_VLOG_LYS, parent_tpdf ? NULL : parent, path);
        return -1;
    }

    /* check status */
    if (lyp_check_status(parent->flags, parent->module, parent->name,
                     node->flags, node->module, node->name, node)) {
        return -1;
    }

    if (ret) {
        *ret = node;
    }
    return EXIT_SUCCESS;
}

/**
 * @brief Resolve instance-identifier predicate in JSON data format.
 *        Does not log.
 *
 * @param[in] pred Predicate to use.
 * @param[in,out] node_match Nodes matching the restriction without
 *                           the predicate. Nodes not satisfying
 *                           the predicate are removed.
 *
 * @return Number of characters successfully parsed,
 *         positive on success, negative on failure.
 */
static int
resolve_predicate(const char *pred, struct unres_data *node_match)
{
    /* ... /node[target = value] ... */
    struct unres_data target_match;
    struct ly_ctx *ctx;
    const struct lys_module *mod;
    const char *model, *name, *value;
    char *str;
    int mod_len, nam_len, val_len, i, has_predicate, cur_idx, idx, parsed;
    uint32_t j;

    assert(pred && node_match->count);

    ctx = node_match->node[0]->schema->module->ctx;
    idx = -1;
    parsed = 0;

    do {
        if ((i = parse_predicate(pred, &model, &mod_len, &name, &nam_len, &value, &val_len, &has_predicate)) < 1) {
            return -parsed+i;
        }
        parsed += i;
        pred += i;

        /* pos */
        if (isdigit(name[0])) {
            idx = atoi(name);
        }

        for (cur_idx = 0, j = 0; j < node_match->count; ++cur_idx) {
            /* target */
            memset(&target_match, 0, sizeof target_match);
            if ((name[0] == '.') || !value) {
                target_match.count = 1;
                target_match.node = malloc(sizeof *target_match.node);
                if (!target_match.node) {
                    LOGMEM;
                    return -1;
                }
                target_match.node[0] = node_match->node[j];
            } else {
                str = strndup(model, mod_len);
                mod = ly_ctx_get_module(ctx, str, NULL);
                free(str);

                if (resolve_data(mod, name, nam_len, node_match->node[j]->child, &target_match)) {
                    goto remove_instid;
                }
            }

            /* check that we have the correct type */
            if (name[0] == '.') {
                if (node_match->node[j]->schema->nodetype != LYS_LEAFLIST) {
                    goto remove_instid;
                }
            } else if (value) {
                if (node_match->node[j]->schema->nodetype != LYS_LIST) {
                    goto remove_instid;
                }
            }

            if ((value && (strncmp(((struct lyd_node_leaf_list *)target_match.node[0])->value_str, value, val_len)
                    || ((struct lyd_node_leaf_list *)target_match.node[0])->value_str[val_len]))
                    || (!value && (idx != cur_idx))) {
                goto remove_instid;
            }

            free(target_match.node);

            /* leafref is ok, continue check with next leafref */
            ++j;
            continue;

remove_instid:
            free(target_match.node);

            /* does not fulfill conditions, remove leafref record */
            unres_data_del(node_match, j);
        }
    } while (has_predicate);

    return parsed;
}

/**
 * @brief Resolve instance-identifier in JSON data format. Logs directly.
 *
 * @param[in] data Data node where the path is used
 * @param[in] path Instance-identifier node value.
 *
 * @return Matching node or NULL if no such a node exists. If error occurs, NULL is returned and ly_errno is set.
 */
static struct lyd_node *
resolve_instid(struct lyd_node *data, const char *path)
{
    int i = 0, j;
    struct lyd_node *result = NULL;
    const struct lys_module *mod = NULL;
    struct ly_ctx *ctx = data->schema->module->ctx;
    const char *model, *name;
    char *str;
    int mod_len, name_len, has_predicate;
    struct unres_data node_match;
    uint32_t k;

    memset(&node_match, 0, sizeof node_match);

    /* we need root to resolve absolute path */
    for (; data->parent; data = data->parent);
    /* we're still parsing it and the pointer is not correct yet */
    if (data->prev) {
        for (; data->prev->next; data = data->prev);
    }

    /* search for the instance node */
    while (path[i]) {
        j = parse_instance_identifier(&path[i], &model, &mod_len, &name, &name_len, &has_predicate);
        if (j <= 0) {
            LOGVAL(LYE_INCHAR, LY_VLOG_LYD, data, path[i-j], &path[i-j]);
            goto error;
        }
        i += j;

        str = strndup(model, mod_len);
        if (!str) {
            LOGMEM;
            goto error;
        }
        mod = ly_ctx_get_module(ctx, str, NULL);
        free(str);

        if (!mod) {
            /* no instance exists */
            return NULL;
        }

        if (resolve_data(mod, name, name_len, data, &node_match)) {
            /* no instance exists */
            return NULL;
        }

        if (has_predicate) {
            /* we have predicate, so the current results must be list or leaf-list */
            for (k = 0; k < node_match.count;) {
                if ((node_match.node[k]->schema->nodetype == LYS_LIST &&
                        ((struct lys_node_list *)node_match.node[k]->schema)->keys)
                        || (node_match.node[k]->schema->nodetype == LYS_LEAFLIST)) {
                    /* instid is ok, continue check with next instid */
                    ++k;
                    continue;
                }

                /* does not fulfill conditions, remove inst record */
                unres_data_del(&node_match, k);
            }

            j = resolve_predicate(&path[i], &node_match);
            if (j < 1) {
                LOGVAL(LYE_INPRED, LY_VLOG_LYD, data, &path[i-j]);
                goto error;
            }
            i += j;

            if (!node_match.count) {
                /* no instance exists */
                return NULL;
            }
        }
    }

    if (!node_match.count) {
        /* no instance exists */
        return NULL;
    } else if (node_match.count > 1) {
        /* instance identifier must resolve to a single node */
        LOGVAL(LYE_TOOMANY, LY_VLOG_LYD, data, path, "data tree");

        goto error;
    } else {
        /* we have required result, remember it and cleanup */
        result = node_match.node[0];
        free(node_match.node);

        return result;
    }

error:

    /* cleanup */
    free(node_match.node);

    return NULL;
}

/**
 * @brief Passes config flag down to children. Does not log.
 *
 * @param[in] node Parent node.
 */
static void
inherit_config_flag(struct lys_node *node)
{
    LY_TREE_FOR(node, node) {
        node->flags |= node->parent->flags & LYS_CONFIG_MASK;
        inherit_config_flag(node->child);
    }
}

/**
 * @brief Resolve augment target. Logs directly.
 *
 * @param[in] aug Augment to use.
 * @param[in] siblings Nodes where to start the search in. If set, uses augment, if not, standalone augment.
 *
 * @return EXIT_SUCCESS on success, EXIT_FAILURE on forward reference, -1 on error.
 */
static int
resolve_augment(struct lys_node_augment *aug, struct lys_node *siblings)
{
    int rc;
    struct lys_node *sub;

    assert(aug);

    /* resolve target node */
    rc = resolve_augment_schema_nodeid(aug->target_name, siblings, (siblings ? NULL : aug->module), (const struct lys_node **)&aug->target);
    if (rc == -1) {
        return -1;
    }
    if (rc > 0) {
        LOGVAL(LYE_INCHAR, LY_VLOG_LYS, aug, aug->target_name[rc - 1], &aug->target_name[rc - 1]);
        return -1;
    }
    if (!aug->target) {
        LOGVAL(LYE_INRESOLV, LY_VLOG_LYS, aug, "augment", aug->target_name);
        return EXIT_FAILURE;
    }

    if (!aug->child) {
        /* nothing to do */
        LOGWRN("Augment \"%s\" without children.", aug->target_name);
        return EXIT_SUCCESS;
    }

    /* check for mandatory nodes - if the target node is in another module
     * the added nodes cannot be mandatory
     */
    if (!aug->parent && (lys_node_module((struct lys_node *)aug) != lys_node_module(aug->target))
            && lyp_check_mandatory((struct lys_node *)aug)) {
        LOGVAL(LYE_INCHILDSTMT, LY_VLOG_LYS, aug, "mandatory", "augment node");
        LOGVAL(LYE_SPEC, LY_VLOG_LYS, aug, "When augmenting data in another module, mandatory nodes are not allowed.");
        return -1;
    }

    /* check augment target type and then augment nodes type */
    if (aug->target->nodetype & (LYS_CONTAINER | LYS_LIST | LYS_CASE | LYS_INPUT | LYS_OUTPUT | LYS_NOTIF)) {
        LY_TREE_FOR(aug->child, sub) {
            if (!(sub->nodetype & (LYS_ANYXML | LYS_CONTAINER | LYS_LEAF | LYS_LIST | LYS_LEAFLIST | LYS_USES | LYS_CHOICE))) {
                LOGVAL(LYE_INCHILDSTMT, LY_VLOG_LYS, aug, strnodetype(sub->nodetype), "augment");
                LOGVAL(LYE_SPEC, LY_VLOG_LYS, aug, "Cannot augment \"%s\" with a \"%s\".",
                       strnodetype(aug->target->nodetype), strnodetype(sub->nodetype));
                return -1;
            }
        }
    } else if (aug->target->nodetype == LYS_CHOICE) {
        LY_TREE_FOR(aug->child, sub) {
            if (!(sub->nodetype & (LYS_CASE | LYS_ANYXML | LYS_CONTAINER | LYS_LEAF | LYS_LIST | LYS_LEAFLIST))) {
                LOGVAL(LYE_INCHILDSTMT, LY_VLOG_LYS, aug, strnodetype(sub->nodetype), "augment");
                LOGVAL(LYE_SPEC, LY_VLOG_LYS, aug, "Cannot augment \"%s\" with a \"%s\".",
                       strnodetype(aug->target->nodetype), strnodetype(sub->nodetype));
                return -1;
            }
        }
    } else {
        LOGVAL(LYE_INARG, LY_VLOG_LYS, aug, aug->target_name, "target-node");
        LOGVAL(LYE_SPEC, LY_VLOG_LYS, aug, "Invalid augment target node type \"%s\".", strnodetype(aug->target->nodetype));
        return -1;
    }

    /* inherit config information from parent, augment does not have
     * config property, but we need to keep the information for subelements
     */
    aug->flags |= aug->target->flags & LYS_CONFIG_MASK;
    LY_TREE_FOR(aug->child, sub) {
        inherit_config_flag(sub);
    }

    /* check identifier uniqueness as in lys_node_addchild() */
    LY_TREE_FOR(aug->child, sub) {
        if (lys_check_id(sub, aug->parent, lys_module(aug->module))) {
            return -1;
        }
    }
    /* reconnect augmenting data into the target - add them to the target child list */
    if (aug->target->child) {
        sub = aug->target->child->prev; /* remember current target's last node */
        sub->next = aug->child;         /* connect augmenting data after target's last node */
        aug->target->child->prev = aug->child->prev; /* new target's last node is last augmenting node */
        aug->child->prev = sub;         /* finish connecting of both child lists */
    } else {
        aug->target->child = aug->child;
    }

    return EXIT_SUCCESS;
}

/**
 * @brief Resolve uses, apply augments, refines. Logs directly.
 *
 * @param[in] uses Uses to use.
 * @param[in,out] unres List of unresolved items.
 *
 * @return EXIT_SUCCESS on success, -1 on error.
 */
static int
resolve_uses(struct lys_node_uses *uses, struct unres_schema *unres)
{
    struct ly_ctx *ctx;
    struct lys_node *node = NULL, *next, *iter;
    const struct lys_node *node_aux;
    struct lys_refine *rfn;
    struct lys_restr *must, **old_must;
    int i, j, rc;
    uint8_t size, *old_size;

    assert(uses->grp);
    /* HACK just check that the grouping is resolved */
    assert(!uses->grp->nacm);

    /* copy the data nodes from grouping into the uses context */
    LY_TREE_FOR(uses->grp->child, node_aux) {
        node = lys_node_dup(uses->module, (struct lys_node *)uses, node_aux, uses->flags, uses->nacm, unres, 0);
        if (!node) {
            LOGVAL(LYE_INARG, LY_VLOG_LYS, uses, uses->grp->name, "uses");
            LOGVAL(LYE_SPEC, LY_VLOG_LYS, uses, "Copying data from grouping failed.");
            return -1;
        }
    }
    ctx = uses->module->ctx;

    /* we managed to copy the grouping, the rest must be possible to resolve */

    /* apply refines */
    for (i = 0; i < uses->refine_size; i++) {
        rfn = &uses->refine[i];
        rc = resolve_descendant_schema_nodeid(rfn->target_name, uses->child, LYS_NO_RPC_NOTIF_NODE,
                                              1, 0, (const struct lys_node **)&node);
        if (rc || !node) {
            LOGVAL(LYE_INARG, LY_VLOG_LYS, uses, rfn->target_name, "refine");
            return -1;
        }

        if (rfn->target_type && !(node->nodetype & rfn->target_type)) {
            LOGVAL(LYE_INARG, LY_VLOG_LYS, uses, rfn->target_name, "refine");
            LOGVAL(LYE_SPEC, LY_VLOG_LYS, uses, "Refine substatements not applicable to the target-node.");
            return -1;
        }

        /* description on any nodetype */
        if (rfn->dsc) {
            lydict_remove(ctx, node->dsc);
            node->dsc = lydict_insert(ctx, rfn->dsc, 0);
        }

        /* reference on any nodetype */
        if (rfn->ref) {
            lydict_remove(ctx, node->ref);
            node->ref = lydict_insert(ctx, rfn->ref, 0);
        }

        /* config on any nodetype */
        if (rfn->flags & LYS_CONFIG_MASK) {
            if (node->parent &&
                    ((node->parent->flags & LYS_CONFIG_MASK) != (rfn->flags & LYS_CONFIG_MASK)) &&
                    (rfn->flags & LYS_CONFIG_W)) {
                /* setting config true under config false is prohibited */
                LOGVAL(LYE_INARG, LY_VLOG_LYS, uses, "config", "refine");
                LOGVAL(LYE_SPEC, LY_VLOG_LYS, uses,
                       "changing config from 'false' to 'true' is prohibited while "
                       "the target's parent is still config 'false'.");
                return -1;
            }

            node->flags &= ~LYS_CONFIG_MASK;
            node->flags |= (rfn->flags & LYS_CONFIG_MASK);

            /* inherit config change to the target children */
            LY_TREE_DFS_BEGIN(node->child, next, iter) {
                if (rfn->flags & LYS_CONFIG_W) {
                    if (iter->flags & LYS_CONFIG_SET) {
                        /* config is set explicitely, go to next sibling */
                        next = NULL;
                        goto nextsibling;
                    }
                } else { /* LYS_CONFIG_R */
                    if ((iter->flags & LYS_CONFIG_SET) && (iter->flags & LYS_CONFIG_W)) {
                        /* error - we would have config data under status data */
                        LOGVAL(LYE_INARG, LY_VLOG_LYS, uses, "config", "refine");
                        LOGVAL(LYE_SPEC, LY_VLOG_LYS, uses,
                               "changing config from 'true' to 'false' is prohibited while the target "
                               "has still a children with explicit config 'true'.");
                        return -1;
                    }
                }
                /* change config */
                iter->flags &= ~LYS_CONFIG_MASK;
                iter->flags |= (rfn->flags & LYS_CONFIG_MASK);

                /* select next iter - modified LY_TREE_DFS_END */
                if (iter->nodetype & (LYS_LEAF | LYS_LEAFLIST | LYS_ANYXML)) {
                    next = NULL;
                } else {
                    next = iter->child;
                }
nextsibling:
                if (!next) {
                    /* no children */
                    if (iter == node->child) {
                        /* we are done, (START) has no children */
                        break;
                    }
                    /* try siblings */
                    next = iter->next;
                }
                while (!next) {
                    /* parent is already processed, go to its sibling */
                    iter = lys_parent(iter);

                    /* no siblings, go back through parents */
                    if (iter == node) {
                        /* we are done, no next element to process */
                        break;
                    }
                    next = iter->next;
                }
            }
        }

        /* default value ... */
        if (rfn->mod.dflt) {
            if (node->nodetype == LYS_LEAF) {
                /* leaf */
                lydict_remove(ctx, ((struct lys_node_leaf *)node)->dflt);
                ((struct lys_node_leaf *)node)->dflt = lydict_insert(ctx, rfn->mod.dflt, 0);
            } else if (node->nodetype == LYS_CHOICE) {
                /* choice */
                rc = resolve_choice_default_schema_nodeid(rfn->mod.dflt, node->child,
                                                          (const struct lys_node **)&((struct lys_node_choice *)node)->dflt);
                if (rc || !((struct lys_node_choice *)node)->dflt) {
                    LOGVAL(LYE_INARG, LY_VLOG_LYS, uses, rfn->mod.dflt, "default");
                    return -1;
                }
            }
        }

        /* mandatory on leaf, anyxml or choice */
        if (rfn->flags & LYS_MAND_MASK) {
            if (node->nodetype & (LYS_LEAF | LYS_ANYXML | LYS_CHOICE)) {
                /* remove current value */
                node->flags &= ~LYS_MAND_MASK;

                /* set new value */
                node->flags |= (rfn->flags & LYS_MAND_MASK);
            }
        }

        /* presence on container */
        if ((node->nodetype & LYS_CONTAINER) && rfn->mod.presence) {
            lydict_remove(ctx, ((struct lys_node_container *)node)->presence);
            ((struct lys_node_container *)node)->presence = lydict_insert(ctx, rfn->mod.presence, 0);
        }

        /* min/max-elements on list or leaf-list */
        if (node->nodetype == LYS_LIST) {
            if (rfn->flags & LYS_RFN_MINSET) {
                ((struct lys_node_list *)node)->min = rfn->mod.list.min;
            }
            if (rfn->flags & LYS_RFN_MAXSET) {
                ((struct lys_node_list *)node)->max = rfn->mod.list.max;
            }
        } else if (node->nodetype == LYS_LEAFLIST) {
            if (rfn->flags & LYS_RFN_MINSET) {
                ((struct lys_node_leaflist *)node)->min = rfn->mod.list.min;
            }
            if (rfn->flags & LYS_RFN_MAXSET) {
                ((struct lys_node_leaflist *)node)->max = rfn->mod.list.max;
            }
        }

        /* must in leaf, leaf-list, list, container or anyxml */
        if (rfn->must_size) {
            switch (node->nodetype) {
            case LYS_LEAF:
                old_size = &((struct lys_node_leaf *)node)->must_size;
                old_must = &((struct lys_node_leaf *)node)->must;
                break;
            case LYS_LEAFLIST:
                old_size = &((struct lys_node_leaflist *)node)->must_size;
                old_must = &((struct lys_node_leaflist *)node)->must;
                break;
            case LYS_LIST:
                old_size = &((struct lys_node_list *)node)->must_size;
                old_must = &((struct lys_node_list *)node)->must;
                break;
            case LYS_CONTAINER:
                old_size = &((struct lys_node_container *)node)->must_size;
                old_must = &((struct lys_node_container *)node)->must;
                break;
            case LYS_ANYXML:
                old_size = &((struct lys_node_anyxml *)node)->must_size;
                old_must = &((struct lys_node_anyxml *)node)->must;
                break;
            default:
                LOGINT;
                return -1;
            }

            size = *old_size + rfn->must_size;
            must = realloc(*old_must, size * sizeof *rfn->must);
            if (!must) {
                LOGMEM;
                return -1;
            }
            for (i = 0, j = *old_size; i < rfn->must_size; i++, j++) {
                must[j].expr = lydict_insert(ctx, rfn->must[i].expr, 0);
                must[j].dsc = lydict_insert(ctx, rfn->must[i].dsc, 0);
                must[j].ref = lydict_insert(ctx, rfn->must[i].ref, 0);
                must[j].eapptag = lydict_insert(ctx, rfn->must[i].eapptag, 0);
                must[j].emsg = lydict_insert(ctx, rfn->must[i].emsg, 0);
            }

            *old_must = must;
            *old_size = size;
        }
    }

    /* apply augments */
    for (i = 0; i < uses->augment_size; i++) {
        rc = resolve_augment(&uses->augment[i], uses->child);
        if (rc) {
            return -1;
        }
    }

    return EXIT_SUCCESS;
}

/**
 * @brief Resolve base identity recursively. Does not log.
 *
 * @param[in] module Main module.
 * @param[in] ident Identity to use.
 * @param[in] basename Base name of the identity.
 * @param[out] ret Pointer to the resolved identity. Can be NULL.
 *
 * @return EXIT_SUCCESS on success, EXIT_FAILURE on forward reference.
 */
static int
resolve_base_ident_sub(const struct lys_module *module, struct lys_ident *ident, const char *basename,
                       struct lys_ident **ret)
{
    uint32_t i, j;
    struct lys_ident *base = NULL, *base_iter;

    assert(ret);

    /* search module */
    for (i = 0; i < module->ident_size; i++) {
        if (!strcmp(basename, module->ident[i].name)) {

            if (!ident) {
                /* just search for type, so do not modify anything, just return
                 * the base identity pointer */
                *ret = &module->ident[i];
                return EXIT_SUCCESS;
            }

            base = &module->ident[i];
            goto matchfound;
        }
    }

    /* search submodules */
    for (j = 0; j < module->inc_size && module->inc[j].submodule; j++) {
        for (i = 0; i < module->inc[j].submodule->ident_size; i++) {
            if (!strcmp(basename, module->inc[j].submodule->ident[i].name)) {

                if (!ident) {
                    *ret = &module->inc[j].submodule->ident[i];
                    return EXIT_SUCCESS;
                }

                base = &module->inc[j].submodule->ident[i];
                goto matchfound;
            }
        }
    }

matchfound:
    /* we found it somewhere */
    if (base) {
        /* check for circular reference */
        for (base_iter = base; base_iter; base_iter = base_iter->base) {
            if (ident == base_iter) {
                LOGVAL(LYE_INARG, LY_VLOG_NONE, NULL, base_iter->name, "base");
                LOGVAL(LYE_SPEC, LY_VLOG_NONE, NULL, "Circular reference of \"%s\" identity.", basename);
                return EXIT_FAILURE;
            }
        }
        /* checks done, store the result */
        ident->base = base;

        /* maintain backlinks to the derived identitise */
        while (base) {
            /* 1. get current number of backlinks */
            if (base->der) {
                for (i = 0; base->der[i]; i++);
            } else {
                i = 0;
            }
            base->der = ly_realloc(base->der, (i + 2) * sizeof *(base->der));
            if (!base->der) {
                LOGMEM;
                return EXIT_FAILURE;
            }
            base->der[i] = ident;
            base->der[i + 1] = NULL; /* array termination */

            base = base->base;
        }

        *ret = ident->base;
        return EXIT_SUCCESS;
    }

    return EXIT_FAILURE;
}

/**
 * @brief Resolve base identity. Logs directly.
 *
 * @param[in] module Main module.
 * @param[in] ident Identity to use.
 * @param[in] basename Base name of the identity.
 * @param[in] parent Either "type" or "identity".
 * @param[in,out] type Type structure where we want to resolve identity. Can be NULL.
 *
 * @return EXIT_SUCCESS on success, EXIT_FAILURE on forward reference, -1 on error.
 */
static int
resolve_base_ident(const struct lys_module *module, struct lys_ident *ident, const char *basename, const char* parent,
                   struct lys_type *type)
{
    const char *name;
    int i, mod_name_len = 0;
    struct lys_ident *target, **ret;
    uint16_t flags;
    struct lys_module *mod;

    assert((ident && !type) || (!ident && type));

    if (!type) {
        /* have ident to resolve */
        ret = &target;
        flags = ident->flags;
        mod = ident->module;
    } else {
        /* have type to fill */
        ret = &type->info.ident.ref;
        flags = type->parent->flags;
        mod = type->parent->module;
    }

    /* search for the base identity */
    name = strchr(basename, ':');
    if (name) {
        /* set name to correct position after colon */
        mod_name_len = name - basename;
        name++;

        if (!strncmp(basename, module->name, mod_name_len) && !module->name[mod_name_len]) {
            /* prefix refers to the current module, ignore it */
            mod_name_len = 0;
        }
    } else {
        name = basename;
    }

    /* get module where to search */
    module = lys_get_import_module(module, NULL, 0, mod_name_len ? basename : NULL, mod_name_len);
    if (!module) {
        /* identity refers unknown data model */
        LOGVAL(LYE_INMOD, LY_VLOG_NONE, NULL, basename);
        return -1;
    }

    /* search in the identified module ... */
    if (!resolve_base_ident_sub(module, ident, name, ret)) {
        goto success;
    } else if (ly_errno) {
        return EXIT_FAILURE;
    }
    /* and all its submodules */
    for (i = 0; i < module->inc_size && module->inc[i].submodule; i++) {
        if (!resolve_base_ident_sub((struct lys_module *)module->inc[i].submodule, ident, name, ret)) {
            goto success;
        } else if (ly_errno) {
            return EXIT_FAILURE;
        }
    }

    LOGVAL(LYE_INARG, LY_VLOG_NONE, NULL, basename, parent);
    return EXIT_FAILURE;

success:
    /* check status */
    if (lyp_check_status(flags, mod, ident ? ident->name : "of type",
                         (*ret)->flags, (*ret)->module, (*ret)->name, NULL)) {
        return -1;
    }

    return EXIT_SUCCESS;
}

/**
 * @brief Resolve JSON data format identityref. Logs directly.
 *
 * @param[in] base Base identity.
 * @param[in] ident_name Identityref name.
 * @param[in] node Node where the identityref is being resolved
 *
 * @return Pointer to the identity resolvent, NULL on error.
 */
struct lys_ident *
resolve_identref(struct lys_ident *base, const char *ident_name, struct lyd_node *node)
{
    const char *mod_name, *name;
    int mod_name_len, rc;
    int i;
    struct lys_ident *der;

    if (!base || !ident_name) {
        return NULL;
    }

    rc = parse_node_identifier(ident_name, &mod_name, &mod_name_len, &name, NULL);
    if (rc < 1) {
        LOGVAL(LYE_INCHAR, LY_VLOG_LYD, node, ident_name[-rc], &ident_name[-rc]);
        return NULL;
    } else if (rc < (signed)strlen(ident_name)) {
        LOGVAL(LYE_INCHAR, LY_VLOG_LYD, node, ident_name[rc], &ident_name[rc]);
        return NULL;
    }

    if (!strcmp(base->name, name) && (!mod_name
            || (!strncmp(base->module->name, mod_name, mod_name_len) && !base->module->name[mod_name_len]))) {
        return base;
    }

    if (base->der) {
        for (der = base->der[i = 0]; base->der[i]; der = base->der[++i]) {
            if (!strcmp(der->name, name) &&
                    (!mod_name || (!strncmp(der->module->name, mod_name, mod_name_len) && !der->module->name[mod_name_len]))) {
                /* we have match */
                return der;
            }
        }
    }

    LOGVAL(LYE_INRESOLV, LY_VLOG_LYD, node, "identityref", ident_name);
    return NULL;
}

/**
 * @brief Resolve (find) choice default case. Does not log.
 *
 * @param[in] choic Choice to use.
 * @param[in] dflt Name of the default case.
 *
 * @return Pointer to the default node or NULL.
 */
static struct lys_node *
resolve_choice_dflt(struct lys_node_choice *choic, const char *dflt)
{
    struct lys_node *child, *ret;

    LY_TREE_FOR(choic->child, child) {
        if (child->nodetype == LYS_USES) {
            ret = resolve_choice_dflt((struct lys_node_choice *)child, dflt);
            if (ret) {
                return ret;
            }
        }

        if (ly_strequal(child->name, dflt, 1) && (child->nodetype & (LYS_ANYXML | LYS_CASE
                | LYS_CONTAINER | LYS_LEAF | LYS_LEAFLIST | LYS_LIST))) {
            return child;
        }
    }

    return NULL;
}

/**
 * @brief Resolve unresolved uses. Logs directly.
 *
 * @param[in] uses Uses to use.
 * @param[in] unres Specific unres item.
 *
 * @return EXIT_SUCCESS on success, EXIT_FAILURE on forward reference, -1 on error.
 */
static int
resolve_unres_schema_uses(struct lys_node_uses *uses, struct unres_schema *unres)
{
    int rc;
    struct lys_node *par_grp;

    /* HACK: when a grouping has uses inside, all such uses have to be resolved before the grouping itself
     *       is used in some uses. When we see such a uses, the grouping's nacm member (not used in grouping)
     *       is used to store number of so far unresolved uses. The grouping cannot be used unless the nacm
     *       value is decreased back to 0. To remember that the uses already increased grouping's nacm, the
     *       LYS_USESGRP flag is used. */
    for (par_grp = uses->parent; par_grp && (par_grp->nodetype != LYS_GROUPING); par_grp = par_grp->parent);

    if (!uses->grp) {
        rc = resolve_uses_schema_nodeid(uses->name, (const struct lys_node *)uses, (const struct lys_node_grp **)&uses->grp);
        if (rc == -1) {
            LOGVAL(LYE_INRESOLV, LY_VLOG_LYS, uses, "grouping", uses->name);
            return -1;
        } else if (rc > 0) {
            LOGVAL(LYE_INCHAR, LY_VLOG_LYS, uses, uses->name[rc - 1], &uses->name[rc - 1]);
            return -1;
        } else if (!uses->grp) {
            if (par_grp && !(uses->flags & LYS_USESGRP)) {
                /* hack - in contrast to lys_node, lys_node_grp has bigger nacm field
                 * (and smaller flags - it uses only a limited set of flags)
                 */
                ((struct lys_node_grp *)par_grp)->nacm++;
                uses->flags |= LYS_USESGRP;
            }
            return EXIT_FAILURE;
        }
    }

    if (uses->grp->nacm) {
        if (par_grp && !(uses->flags & LYS_USESGRP)) {
            ((struct lys_node_grp *)par_grp)->nacm++;
            uses->flags |= LYS_USESGRP;
        }
        return EXIT_FAILURE;
    }

    rc = resolve_uses(uses, unres);
    if (!rc) {
        /* decrease unres count only if not first try */
        if (par_grp && (uses->flags & LYS_USESGRP)) {
            if (!((struct lys_node_grp *)par_grp)->nacm) {
                LOGINT;
                return -1;
            }
            ((struct lys_node_grp *)par_grp)->nacm--;
            uses->flags &= ~LYS_USESGRP;
        }

        /* check status */
        if (lyp_check_status(uses->flags, uses->module, "of uses",
                         uses->grp->flags, uses->grp->module, uses->grp->name,
                         (struct lys_node *)uses)) {
            return -1;
        }

        return EXIT_SUCCESS;
    } else if ((rc == EXIT_FAILURE) && par_grp && !(uses->flags & LYS_USESGRP)) {
        ((struct lys_node_grp *)par_grp)->nacm++;
        uses->flags |= LYS_USESGRP;
    }

    return rc;
}

/**
 * @brief Resolve list keys. Logs directly.
 *
 * @param[in] list List to use.
 * @param[in] keys_str Keys node value.
 *
 * @return EXIT_SUCCESS on success, EXIT_FAILURE on forward reference, -1 on error.
 */
static int
resolve_list_keys(struct lys_node_list *list, const char *keys_str)
{
    int i, len, rc;
    const char *value;

    for (i = 0; i < list->keys_size; ++i) {
        /* get the key name */
        if ((value = strpbrk(keys_str, " \t\n"))) {
            len = value - keys_str;
            while (isspace(value[0])) {
                value++;
            }
        } else {
            len = strlen(keys_str);
        }

        rc = lys_get_sibling(list->child, lys_module(list->module)->name, 0, keys_str, len, LYS_LEAF, (const struct lys_node **)&list->keys[i]);
        if (rc) {
            if (rc == -1) {
                LOGVAL(LYE_INRESOLV, LY_VLOG_LYS, list, "list keys", keys_str);
            }
            return rc;
        }

        if (check_key(list, i, keys_str, len)) {
            /* check_key logs */
            return -1;
        }

        /* check status */
        if (lyp_check_status(list->flags, list->module, list->name,
                             list->keys[i]->flags, list->keys[i]->module, list->keys[i]->name,
                             (struct lys_node *)list->keys[i])) {
            return -1;
        }

        /* prepare for next iteration */
        while (value && isspace(value[0])) {
            value++;
        }
        keys_str = value;
    }

    return EXIT_SUCCESS;
}

/**
 * @brief Resolve (check) all must conditions of \p node.
 * Logs directly.
 *
 * @param[in] node Data node with optional must statements.
 *
 * @return EXIT_SUCCESS on pass, EXIT_FAILURE on fail, -1 on error.
 */
static int
resolve_must(struct lyd_node *node)
{
    uint8_t i, must_size;
    struct lys_restr *must;
    struct lyxp_set set;

    assert(node);
    memset(&set, 0, sizeof set);

    switch (node->schema->nodetype) {
    case LYS_CONTAINER:
        must_size = ((struct lys_node_container *)node->schema)->must_size;
        must = ((struct lys_node_container *)node->schema)->must;
        break;
    case LYS_LEAF:
        must_size = ((struct lys_node_leaf *)node->schema)->must_size;
        must = ((struct lys_node_leaf *)node->schema)->must;
        break;
    case LYS_LEAFLIST:
        must_size = ((struct lys_node_leaflist *)node->schema)->must_size;
        must = ((struct lys_node_leaflist *)node->schema)->must;
        break;
    case LYS_LIST:
        must_size = ((struct lys_node_list *)node->schema)->must_size;
        must = ((struct lys_node_list *)node->schema)->must;
        break;
    case LYS_ANYXML:
        must_size = ((struct lys_node_anyxml *)node->schema)->must_size;
        must = ((struct lys_node_anyxml *)node->schema)->must;
        break;
    default:
        must_size = 0;
        break;
    }

    for (i = 0; i < must_size; ++i) {
        if (lyxp_eval(must[i].expr, node, &set, LYXP_MUST)) {
            return -1;
        }

        lyxp_set_cast(&set, LYXP_SET_BOOLEAN, node, LYXP_MUST);

        if (!set.value.bool) {
            LOGVAL(LYE_NOMUST, LY_VLOG_LYD, node, must[i].expr);
            if (must[i].emsg) {
                LOGVAL(LYE_SPEC, LY_VLOG_LYD, node, must[i].emsg);
            }
            if (must[i].eapptag) {
                strncpy(((struct ly_err *)&ly_errno)->apptag, must[i].eapptag, LY_APPTAG_LEN - 1);
            }
            return 1;
        }
    }

    return EXIT_SUCCESS;
}

/**
 * @brief Resolve (find) when condition context node. Does not log.
 *
 * @param[in] node Data node, whose conditional definition is being decided.
 * @param[in] schema Schema node with a when condition.
 *
 * @return Context node.
 */
static struct lyd_node *
resolve_when_ctx_node(struct lyd_node *node, struct lys_node *schema)
{
    struct lyd_node *parent;
    struct lys_node *sparent;
    uint16_t i, data_depth, schema_depth;

    /* find a not schema-only node */
    while (schema->nodetype & (LYS_USES | LYS_CHOICE | LYS_CASE | LYS_AUGMENT | LYS_INPUT | LYS_OUTPUT)) {
        schema = lys_parent(schema);
        if (!schema) {
            return NULL;
        }
    }

    /* get node depths */
    for (parent = node, data_depth = 0; parent; parent = parent->parent, ++data_depth);
    for (sparent = lys_parent(schema), schema_depth = 1; sparent; sparent = lys_parent(sparent)) {
        if (sparent->nodetype & (LYS_CONTAINER | LYS_LEAF | LYS_LEAFLIST | LYS_LIST | LYS_ANYXML | LYS_NOTIF | LYS_RPC)) {
            ++schema_depth;
        }
    }
    if (data_depth < schema_depth) {
        return NULL;
    }

    /* find the corresponding data node */
    for (i = 0; i < data_depth - schema_depth; ++i) {
        node = node->parent;
    }
    if (node->schema != schema) {
        return NULL;
    }

    return node;
}

int
resolve_applies_must(const struct lyd_node *node)
{
    switch (node->schema->nodetype) {
    case LYS_CONTAINER:
        return ((struct lys_node_container *)node->schema)->must_size;
    case LYS_LEAF:
        return ((struct lys_node_leaf *)node->schema)->must_size;
    case LYS_LEAFLIST:
        return ((struct lys_node_leaflist *)node->schema)->must_size;
    case LYS_LIST:
        return ((struct lys_node_list *)node->schema)->must_size;
    case LYS_ANYXML:
        return ((struct lys_node_anyxml *)node->schema)->must_size;
    default:
        return 0;
    }
}

int
resolve_applies_when(const struct lyd_node *node)
{
    struct lys_node *parent;

    assert(node);

    if (!(node->schema->nodetype & (LYS_NOTIF | LYS_RPC)) && (((struct lys_node_container *)node->schema)->when)) {
        return 1;
    }

    parent = node->schema;
    goto check_augment;

    while (parent && (parent->nodetype & (LYS_USES | LYS_CHOICE | LYS_CASE))) {
        if (((struct lys_node_uses *)parent)->when) {
            return 1;
        }
check_augment:

        if ((parent->parent && (parent->parent->nodetype == LYS_AUGMENT) &&
                (((struct lys_node_augment *)parent->parent)->when))) {

        }
        parent = lys_parent(parent);
    }

    return 0;
}

/**
 * @brief Resolve (check) all when conditions relevant for \p node.
 * Logs directly.
 *
 * @param[in] node Data node, whose conditional reference, if such, is being decided.
 *
 * @return
 *  -1 - error, ly_errno is set
 *   0 - true "when" statement
 *   0, ly_vecode = LYVE_NOCOND - false "when" statement
 *   1, ly_vecode = LYVE_INWHEN - nodes needed to resolve are conditional and not yet resolved (under another "when")
 */
static int
resolve_when(struct lyd_node *node)
{
    struct lyd_node *ctx_node = NULL;
    struct lys_node *parent;
    struct lyxp_set set;
    int rc = 0;

    assert(node);
    memset(&set, 0, sizeof set);

    if (!(node->schema->nodetype & (LYS_NOTIF | LYS_RPC)) && (((struct lys_node_container *)node->schema)->when)) {
        rc = lyxp_eval(((struct lys_node_container *)node->schema)->when->cond, node, &set, LYXP_WHEN);
        if (rc) {
            if (rc == 1) {
                LOGVAL(LYE_INWHEN, LY_VLOG_LYD, node, ((struct lys_node_container *)node->schema)->when->cond);
            }
            goto cleanup;
        }

        /* set boolean result of the condition */
        lyxp_set_cast(&set, LYXP_SET_BOOLEAN, node, LYXP_WHEN);
        if (!set.value.bool) {
            ly_vlog_hide(1);
            LOGVAL(LYE_NOWHEN, LY_VLOG_LYD, node, ((struct lys_node_container *)node->schema)->when->cond);
            ly_vlog_hide(0);
            node->when_status |= LYD_WHEN_FALSE;
            goto cleanup;
        }

        /* free xpath set content */
        lyxp_set_cast(&set, LYXP_SET_EMPTY, node, 0);
    }

    parent = node->schema;
    goto check_augment;

    /* check when in every schema node that affects node */
    while (parent && (parent->nodetype & (LYS_USES | LYS_CHOICE | LYS_CASE))) {
        if (((struct lys_node_uses *)parent)->when) {
            if (!ctx_node) {
                ctx_node = resolve_when_ctx_node(node, parent);
                if (!ctx_node) {
                    LOGINT;
                    rc = -1;
                    goto cleanup;
                }
            }
            rc = lyxp_eval(((struct lys_node_uses *)parent)->when->cond, ctx_node, &set, LYXP_WHEN);
            if (rc) {
                if (rc == 1) {
                    LOGVAL(LYE_INWHEN, LY_VLOG_LYD, node, ((struct lys_node_uses *)parent)->when->cond);
                }
                goto cleanup;
            }

            lyxp_set_cast(&set, LYXP_SET_BOOLEAN, ctx_node, LYXP_WHEN);
            if (!set.value.bool) {
                ly_vlog_hide(1);
                LOGVAL(LYE_NOWHEN, LY_VLOG_LYD, node, ((struct lys_node_uses *)parent)->when->cond);
                ly_vlog_hide(0);
                node->when_status |= LYD_WHEN_FALSE;
                goto cleanup;
            }

            /* free xpath set content */
            lyxp_set_cast(&set, LYXP_SET_EMPTY, ctx_node, 0);
        }

check_augment:
        if ((parent->parent && (parent->parent->nodetype == LYS_AUGMENT) && (((struct lys_node_augment *)parent->parent)->when))) {
            if (!ctx_node) {
                ctx_node = resolve_when_ctx_node(node, parent->parent);
                if (!ctx_node) {
                    LOGINT;
                    rc = -1;
                    goto cleanup;
                }
            }
            rc = lyxp_eval(((struct lys_node_augment *)parent->parent)->when->cond, ctx_node, &set, LYXP_WHEN);
            if (rc) {
                if (rc == 1) {
                    LOGVAL(LYE_INWHEN, LY_VLOG_LYD, node, ((struct lys_node_augment *)parent->parent)->when->cond);
                }
                goto cleanup;
            }

            lyxp_set_cast(&set, LYXP_SET_BOOLEAN, ctx_node, LYXP_WHEN);

            if (!set.value.bool) {
                ly_vlog_hide(1);
                LOGVAL(LYE_NOWHEN, LY_VLOG_LYD, node, ((struct lys_node_augment *)parent->parent)->when->cond);
                ly_vlog_hide(0);
                node->when_status |= LYD_WHEN_FALSE;
               goto cleanup;
            }

            /* free xpath set content */
            lyxp_set_cast(&set, LYXP_SET_EMPTY, ctx_node, 0);
        }

        parent = lys_parent(parent);
    }

    node->when_status |= LYD_WHEN_TRUE;

cleanup:

    /* free xpath set content */
    lyxp_set_cast(&set, LYXP_SET_EMPTY, ctx_node ? ctx_node : node, 0);

    return rc;
}

/**
 * @brief Resolve a single unres schema item. Logs indirectly.
 *
 * @param[in] mod Main module.
 * @param[in] item Item to resolve. Type determined by \p type.
 * @param[in] type Type of the unresolved item.
 * @param[in] str_snode String, a schema node, or NULL.
 * @param[in] unres Unres schema structure to use.
 *
 * @return EXIT_SUCCESS on success, EXIT_FAILURE on forward reference, -1 on error.
 */
static int
resolve_unres_schema_item(struct lys_module *mod, void *item, enum UNRES_ITEM type, void *str_snode,
                          struct unres_schema *unres)
{
    int rc = -1, has_str = 0, tpdf_flag = 0;
    struct lys_node *node;
    const char *base_name;

    struct lys_ident *ident;
    struct lys_type *stype;
    struct lys_feature **feat_ptr;
    struct lys_node_choice *choic;
    struct lyxml_elem *yin;
    struct yang_type *yang;

    switch (type) {
    case UNRES_IDENT:
        base_name = str_snode;
        has_str = 1;
        ident = item;

        rc = resolve_base_ident(mod, ident, base_name, "identity", NULL);
        break;
    case UNRES_TYPE_IDENTREF:
        base_name = str_snode;
        has_str = 1;
        stype = item;

        rc = resolve_base_ident(mod, NULL, base_name, "type", stype);
        break;
    case UNRES_TYPE_LEAFREF:
        node = str_snode;
        stype = item;

        /* HACK - when there is no parent, we are in top level typedef and in that
         * case, the path has to contain absolute path, so we let the resolve_path_arg_schema()
         * know it via tpdf_flag */
        if (!node) {
            tpdf_flag = 1;
            node = (struct lys_node *)stype->parent;
        }

        rc = resolve_path_arg_schema(stype->info.lref.path, node, tpdf_flag,
                                     (const struct lys_node **)&stype->info.lref.target);
        if (stype->info.lref.target) {
            /* store the backlink from leafref target */
            if (!stype->info.lref.target->child) {
                stype->info.lref.target->child = (void*)ly_set_new();
                if (!stype->info.lref.target->child) {
                    LOGMEM;
                    return -1;
                }
            }
            ly_set_add((struct ly_set *)stype->info.lref.target->child, stype->parent);
        }

        break;
    case UNRES_TYPE_DER:
        /* parent */
        node = str_snode;
        stype = item;

        /* HACK type->der is temporarily unparsed type statement */
        yin = (struct lyxml_elem *)stype->der;
        stype->der = NULL;

        if (yin->flags & LY_YANG_STRUCTURE_FLAG) {
            yang = (struct yang_type *)yin;
            rc = yang_check_type(mod, node, yang, unres);

            if (rc) {
                if (rc == -1) {
                    yang->type->base = yang->base;
                    lydict_remove(mod->ctx, yang->name);
                    free(yang);
                    stype->der = NULL;
                } else {
                    /* may try again later */
                    stype->der = (struct lys_tpdf *)yang;
                }
            } else {
                /* we need to always be able to free this, it's safe only in this case */
                lydict_remove(mod->ctx, yang->name);
                free(yang);
            }

        } else {
            rc = fill_yin_type(mod, node, yin, stype, unres);
            if (!rc) {
                /* we need to always be able to free this, it's safe only in this case */
                lyxml_free(mod->ctx, yin);
            } else {
                /* may try again later, put all back how it was */
                stype->der = (struct lys_tpdf *)yin;
            }
        }
        break;
    case UNRES_IFFEAT:
        base_name = str_snode;
        has_str = 1;
        feat_ptr = item;

        rc = resolve_feature(base_name, mod, feat_ptr);
        break;
    case UNRES_USES:
        rc = resolve_unres_schema_uses(item, unres);
        break;
    case UNRES_TYPE_DFLT:
        base_name = str_snode;
        has_str = 1;
        stype = item;

        rc = check_default(stype, base_name, mod);
        break;
    case UNRES_CHOICE_DFLT:
        base_name = str_snode;
        has_str = 1;
        choic = item;

        choic->dflt = resolve_choice_dflt(choic, base_name);
        if (choic->dflt) {
            rc = EXIT_SUCCESS;
        } else {
            rc = EXIT_FAILURE;
        }
        break;
    case UNRES_LIST_KEYS:
        has_str = 1;
        rc = resolve_list_keys(item, str_snode);
        break;
    case UNRES_LIST_UNIQ:
        has_str = 1;
        rc = resolve_unique(item, str_snode);
        break;
    case UNRES_AUGMENT:
        rc = resolve_augment(item, NULL);
        break;
    default:
        LOGINT;
        break;
    }

    if (has_str && !rc) {
        lydict_remove(mod->ctx, str_snode);
    }

    return rc;
}

/* logs directly */
static void
print_unres_schema_item_fail(void *item, enum UNRES_ITEM type, void *str_node)
{
    switch (type) {
    case UNRES_IDENT:
        LOGVRB("Resolving %s \"%s\" failed, it will be attempted later.", "identity", (char *)str_node);
        break;
    case UNRES_TYPE_IDENTREF:
        LOGVRB("Resolving %s \"%s\" failed, it will be attempted later.", "identityref", (char *)str_node);
        break;
    case UNRES_TYPE_LEAFREF:
        LOGVRB("Resolving %s \"%s\" failed, it will be attempted later.", "leafref",
               ((struct lys_type *)item)->info.lref.path);
        break;
    case UNRES_TYPE_DER:
        LOGVRB("Resolving %s \"%s\" failed, it will be attempted later.", "derived type",
               ((struct lyxml_elem *)((struct lys_type *)item)->der)->attr->value);
        break;
    case UNRES_IFFEAT:
        LOGVRB("Resolving %s \"%s\" failed, it will be attempted later.", "if-feature", (char *)str_node);
        break;
    case UNRES_USES:
        LOGVRB("Resolving %s \"%s\" failed, it will be attempted later.", "uses", ((struct lys_node_uses *)item)->name);
        break;
    case UNRES_TYPE_DFLT:
        LOGVRB("Resolving %s \"%s\" failed, it will be attempted later.", "type default", (char *)str_node);
        break;
    case UNRES_CHOICE_DFLT:
        LOGVRB("Resolving %s \"%s\" failed, it will be attempted later.", "choice default", (char *)str_node);
        break;
    case UNRES_LIST_KEYS:
        LOGVRB("Resolving %s \"%s\" failed, it will be attempted later.", "list keys", (char *)str_node);
        break;
    case UNRES_LIST_UNIQ:
        LOGVRB("Resolving %s \"%s\" failed, it will be attempted later.", "list unique", (char *)str_node);
        break;
    case UNRES_AUGMENT:
        LOGVRB("Resolving %s \"%s\" failed, it will be attempted later.", "augment target",
               ((struct lys_node_augment *)item)->target_name);
        break;
    default:
        LOGINT;
        break;
    }
}

/**
 * @brief Resolve every unres schema item in the structure. Logs directly.
 *
 * @param[in] mod Main module.
 * @param[in] unres Unres schema structure to use.
 *
 * @return EXIT_SUCCESS on success, -1 on error.
 */
int
resolve_unres_schema(struct lys_module *mod, struct unres_schema *unres)
{
    uint32_t i, resolved = 0, unres_count, res_count;
    int rc;

    assert(unres);

    LOGVRB("Resolving unresolved schema nodes and their constraints.");
    ly_vlog_hide(1);

    /* uses */
    do {
        unres_count = 0;
        res_count = 0;

        for (i = 0; i < unres->count; ++i) {
            /* we do not need to have UNRES_TYPE_IDENTREF or UNRES_TYPE_LEAFREF resolved,
             * we need every type's base only */
            if ((unres->type[i] != UNRES_USES) && (unres->type[i] != UNRES_TYPE_DER)) {
                continue;
            }

            ++unres_count;
            rc = resolve_unres_schema_item(mod, unres->item[i], unres->type[i], unres->str_snode[i], unres);
            if (!rc) {
                unres->type[i] = UNRES_RESOLVED;
                ++resolved;
                ++res_count;
            } else if (rc == -1) {
                ly_vlog_hide(0);
                return -1;
            }
        }
    } while (res_count && (res_count < unres_count));

    if (res_count < unres_count) {
        return -1;
    }

    /* the rest */
    for (i = 0; i < unres->count; ++i) {
        if (unres->type[i] == UNRES_RESOLVED) {
            continue;
        }

        rc = resolve_unres_schema_item(mod, unres->item[i], unres->type[i], unres->str_snode[i], unres);
        if (rc == 0) {
            unres->type[i] = UNRES_RESOLVED;
            ++resolved;
        } else if (rc == -1) {
            ly_vlog_hide(0);
            return rc;
        }
    }

    ly_vlog_hide(0);

    if (resolved < unres->count) {
        /* try to resolve the unresolved nodes again, it will not resolve anything, but it will print
         * all the validation errors
         */
        for (i = 0; i < unres->count; ++i) {
            if (unres->type[i] == UNRES_RESOLVED) {
                continue;
            }
            resolve_unres_schema_item(mod, unres->item[i], unres->type[i], unres->str_snode[i], unres);
        }
        return -1;
    }

    LOGVRB("Resolving unresolved schema nodes and their constraints.");

    unres->count = 0;
    return EXIT_SUCCESS;
}

/**
 * @brief Try to resolve an unres schema item with a string argument. Logs indirectly.
 *
 * @param[in] mod Main module.
 * @param[in] unres Unres schema structure to use.
 * @param[in] item Item to resolve. Type determined by \p type.
 * @param[in] type Type of the unresolved item.
 * @param[in] str String argument.
 *
 * @return EXIT_SUCCESS on success or storing the item in unres, -1 on error.
 */
int
unres_schema_add_str(struct lys_module *mod, struct unres_schema *unres, void *item, enum UNRES_ITEM type,
                     const char *str)
{
    return unres_schema_add_node(mod, unres, item, type, (struct lys_node *)lydict_insert(mod->ctx, str, 0));
}

/**
 * @brief Try to resolve an unres schema item with a schema node argument. Logs indirectly.
 *
 * @param[in] mod Main module.
 * @param[in] unres Unres schema structure to use.
 * @param[in] item Item to resolve. Type determined by \p type.
 * @param[in] type Type of the unresolved item. UNRES_TYPE_DER is handled specially!
 * @param[in] snode Schema node argument.
 *
 * @return EXIT_SUCCESS on success or storing the item in unres, -1 on error.
 */
int
unres_schema_add_node(struct lys_module *mod, struct unres_schema *unres, void *item, enum UNRES_ITEM type,
                      struct lys_node *snode)
{
    int rc;
    struct lyxml_elem *yin;
    char *path, *msg;

    assert(unres && item && ((type != UNRES_LEAFREF) && (type != UNRES_INSTID) && (type != UNRES_WHEN)
           && (type != UNRES_MUST)));

    ly_vlog_hide(1);
    rc = resolve_unres_schema_item(mod, item, type, snode, unres);
    ly_vlog_hide(0);
    if (rc != EXIT_FAILURE) {
        if (rc == -1 && ly_errno == LY_EVALID) {
            path = strdup(ly_errpath());
            LOGERR(LY_EVALID, "%s%s%s%s", msg = strdup(ly_errmsg()),
                   path[0] ? " (path: " : "", path[0] ? path : "", path[0] ? ")" : "");
            free(path);
            free(msg);
        }
        return rc;
    }

    print_unres_schema_item_fail(item, type, snode);

    /* HACK unlinking is performed here so that we do not do any (NS) copying in vain */
    if (type == UNRES_TYPE_DER) {
        yin = (struct lyxml_elem *)((struct lys_type *)item)->der;
        if (!(yin->flags & LY_YANG_STRUCTURE_FLAG)) {
            lyxml_unlink_elem(mod->ctx, yin, 1);
            ((struct lys_type *)item)->der = (struct lys_tpdf *)yin;
        }
    }

    unres->count++;
    unres->item = ly_realloc(unres->item, unres->count*sizeof *unres->item);
    if (!unres->item) {
        LOGMEM;
        return -1;
    }
    unres->item[unres->count-1] = item;
    unres->type = ly_realloc(unres->type, unres->count*sizeof *unres->type);
    if (!unres->type) {
        LOGMEM;
        return -1;
    }
    unres->type[unres->count-1] = type;
    unres->str_snode = ly_realloc(unres->str_snode, unres->count*sizeof *unres->str_snode);
    if (!unres->str_snode) {
        LOGMEM;
        return -1;
    }
    unres->str_snode[unres->count-1] = snode;
    unres->module = ly_realloc(unres->module, unres->count*sizeof *unres->module);
    if (!unres->module) {
        LOGMEM;
        return -1;
    }
    unres->module[unres->count-1] = mod;

    return EXIT_SUCCESS;
}

/**
 * @brief Duplicate an unres schema item. Logs indirectly.
 *
 * @param[in] mod Main module.
 * @param[in] unres Unres schema structure to use.
 * @param[in] item Old item to be resolved.
 * @param[in] type Type of the old unresolved item.
 * @param[in] new_item New item to use in the duplicate.
 *
 * @return EXIT_SUCCESS on success, -1 on error.
 */
int
unres_schema_dup(struct lys_module *mod, struct unres_schema *unres, void *item, enum UNRES_ITEM type, void *new_item)
{
    int i;

    assert(item && new_item && ((type != UNRES_LEAFREF) && (type != UNRES_INSTID) && (type != UNRES_WHEN)));

    i = unres_schema_find(unres, item, type);

    if (i == -1) {
        return -1;
    }

    if ((type == UNRES_TYPE_LEAFREF) || (type == UNRES_USES) || (type == UNRES_TYPE_DFLT)) {
        if (unres_schema_add_node(mod, unres, new_item, type, unres->str_snode[i]) == -1) {
            LOGINT;
            return -1;
        }
    } else {
        if (unres_schema_add_str(mod, unres, new_item, type, unres->str_snode[i]) == -1) {
            LOGINT;
            return -1;
        }
    }

    return EXIT_SUCCESS;
}

/* does not log */
int
unres_schema_find(struct unres_schema *unres, void *item, enum UNRES_ITEM type)
{
    uint32_t ret = -1, i;

    for (i = 0; i < unres->count; ++i) {
        if ((unres->item[i] == item) && (unres->type[i] == type)) {
            ret = i;
            break;
        }
    }

    return ret;
}

void
unres_schema_free(struct lys_module *module, struct unres_schema **unres)
{
    uint32_t i;
    unsigned int unresolved = 0;
    struct lyxml_elem *yin;
    struct yang_type *yang;

    if (!unres || !(*unres)) {
        return;
    }

    assert(module || (*unres)->count == 0);

    for (i = 0; i < (*unres)->count; ++i) {
        if ((*unres)->module[i] != module) {
            if ((*unres)->type[i] != UNRES_RESOLVED) {
                unresolved++;
            }
            continue;
        }
        if ((*unres)->type[i] == UNRES_TYPE_DER) {
            yin = (struct lyxml_elem *)((struct lys_type *)(*unres)->item[i])->der;
            if (yin->flags & LY_YANG_STRUCTURE_FLAG) {
                yang =(struct yang_type *)yin;
                yang->type->base = yang->base;
                lydict_remove(module->ctx, yang->name);
                free(yang);
            } else {
                lyxml_free(module->ctx, yin);
            }
        }
        (*unres)->type[i] = UNRES_RESOLVED;
    }

    if (!module || (!unresolved && !module->type)) {
        free((*unres)->item);
        free((*unres)->type);
        free((*unres)->str_snode);
        free((*unres)->module);
        free((*unres));
        (*unres) = NULL;
    }
}

/**
 * @brief Resolve a single unres data item. Logs directly.
 *
 * @param[in] node Data node to resolve.
 * @param[in] type Type of the unresolved item.
 *
 * @return EXIT_SUCCESS on success, EXIT_FAILURE on forward reference, -1 on error.
 */
int
resolve_unres_data_item(struct lyd_node *node, enum UNRES_ITEM type)
{
    uint32_t i;
    int rc;
    struct lyd_node_leaf_list *leaf;
    struct lys_node_leaf *sleaf;
    struct unres_data matches;

    memset(&matches, 0, sizeof matches);
    leaf = (struct lyd_node_leaf_list *)node;
    sleaf = (struct lys_node_leaf *)leaf->schema;

    switch (type) {
    case UNRES_LEAFREF:
        assert(sleaf->type.base == LY_TYPE_LEAFREF);
        /* EXIT_FAILURE return keeps leaf->value.lefref NULL, handled later */
        if (resolve_path_arg_data(node, sleaf->type.info.lref.path, &matches) == -1) {
            return -1;
        }

        /* check that value matches */
        for (i = 0; i < matches.count; ++i) {
            if (ly_strequal(leaf->value_str, ((struct lyd_node_leaf_list *)matches.node[i])->value_str, 1)) {
                leaf->value.leafref = matches.node[i];
                break;
            }
        }

        free(matches.node);

        if (!leaf->value.leafref) {
            /* reference not found */
            LOGVAL(LYE_NOLEAFREF, LY_VLOG_LYD, leaf, sleaf->type.info.lref.path, leaf->value_str);
            return EXIT_FAILURE;
        }
        break;

    case UNRES_INSTID:
        assert(sleaf->type.base == LY_TYPE_INST);
        ly_errno = 0;
        leaf->value.instance = resolve_instid(node, leaf->value_str);
        if (!leaf->value.instance) {
            if (ly_errno) {
                return -1;
            } else if (sleaf->type.info.inst.req > -1) {
                LOGVAL(LYE_NOREQINS, LY_VLOG_LYD, leaf, leaf->value_str);
                return EXIT_FAILURE;
            } else {
                LOGVRB("There is no instance of \"%s\", but it is not required.", leaf->value_str);
            }
        }
        break;

    case UNRES_WHEN:
        if ((rc = resolve_when(node))) {
            return rc;
        }
        break;

    case UNRES_MUST:
        if ((rc = resolve_must(node))) {
            return rc;
        }
        break;

    default:
        LOGINT;
        return -1;
    }

    return EXIT_SUCCESS;
}

/**
 * @brief add data unres item
 *
 * @param[in] unres Unres data structure to use.
 * @param[in] node Data node to use.
 *
 * @return 0 on success, -1 on error.
 */
int
unres_data_add(struct unres_data *unres, struct lyd_node *node, enum UNRES_ITEM type)
{
    assert(unres && node);
    assert((type == UNRES_LEAFREF) || (type == UNRES_INSTID) || (type == UNRES_WHEN) || (type == UNRES_MUST));

    unres->count++;
    unres->node = ly_realloc(unres->node, unres->count * sizeof *unres->node);
    if (!unres->node) {
        LOGMEM;
        return -1;
    }
    unres->node[unres->count - 1] = node;
    unres->type = ly_realloc(unres->type, unres->count * sizeof *unres->type);
    if (!unres->type) {
        LOGMEM;
        return -1;
    }
    unres->type[unres->count - 1] = type;

    if (type == UNRES_WHEN) {
        /* remove previous result */
        node->when_status = LYD_WHEN;
    }

    return EXIT_SUCCESS;
}

/**
 * @brief Resolve every unres data item in the structure. Logs directly.
 *
 * @param[in] unres Unres data structure to use.
 * @param[in,out] root Root node of the data tree. If not NULL, auto-delete is performed on false when condition. If
 * NULL and when condition is false the error is raised.
 * @param[in] options Parer options
 *
 * @return EXIT_SUCCESS on success, -1 on error.
 */
int
resolve_unres_data(struct unres_data *unres, struct lyd_node **root, int options)
{
    uint32_t i, j, first = 1, resolved = 0, del_items = 0, when_stmt = 0;
    int rc, progress;
    char *msg, *path;
    struct lyd_node *parent;

    assert(unres);
    assert((root && (*root)) || (options & LYD_OPT_NOAUTODEL));

    if (!unres->count) {
        return EXIT_SUCCESS;
    }

    LOGVRB("Resolving unresolved data nodes and their constraints.");
    ly_vlog_hide(1);

    /* when-stmt first */
    ly_errno = LY_SUCCESS;
    ly_vecode = LYVE_SUCCESS;
    do {
        progress = 0;
        for(i = 0; i < unres->count; i++) {
            if (unres->type[i] != UNRES_WHEN) {
                continue;
            }
            if (first) {
                /* count when-stmt nodes in unres list */
                when_stmt++;
            }

            /* resolve when condition only when all parent when conditions are already resolved */
            for (parent = unres->node[i]->parent;
                 parent && LYD_WHEN_DONE(parent->when_status);
                 parent = parent->parent) {
                if (!parent->parent && (parent->when_status & LYD_WHEN_FALSE)) {
                    /* the parent node was already unlinked, do not resolve this node,
                     *  it will be removed anyway, so just mark it as resolved
                     */
                    unres->node[i]->when_status |= LYD_WHEN_FALSE;
                    unres->type[i] = UNRES_RESOLVED;
                    resolved++;
                    break;
                }
            }
            if (parent) {
                continue;
            }

            rc = resolve_unres_data_item(unres->node[i], unres->type[i]);
            if (!rc) {
                if (unres->node[i]->when_status & LYD_WHEN_FALSE) {
                    if (!root) {
                        /* false when condition */
                        ly_vlog_hide(0);
                        path = strdup(ly_errpath());
                        LOGERR(LY_EVALID, "%s%s%s%s", msg = strdup(ly_errmsg()), path[0] ? " (path: " : "",
                               path[0] ? path : "", path[0] ? ")" : "");
                        free(path);
                        free(msg);
                        return -1;
                    } /* follows else */

                    /* only unlink now, the subtree can contain another nodes stored in the unres list */
                    /* if it has parent non-presence containers that would be empty, we should actually
                     * remove the container
                     */
                    if (!(options & LYD_OPT_KEEPEMPTYCONT)) {
                        for (parent = unres->node[i];
                                parent->parent && parent->parent->schema->nodetype == LYS_CONTAINER;
                                parent = parent->parent) {
                            if (((struct lys_node_container *)parent->parent->schema)->presence) {
                                /* presence container */
                                break;
                            }
                            if (parent->next || parent->prev != parent) {
                                /* non empty (the child we are in and we are going to remove is not the only child) */
                                break;
                            }
                        }
                        unres->node[i] = parent;
                    }

                    /* auto-delete */
                    LOGVRB("auto-delete node \"%s\" due to when condition (%s)", ly_errpath(),
                                    ((struct lys_node_leaf *)unres->node[i]->schema)->when->cond);
                    if (*root && *root == unres->node[i]) {
                        *root = (*root)->next;
                    }

                    lyd_unlink(unres->node[i]);
                    unres->type[i] = UNRES_DELETE;
                    del_items++;

                    /* update the rest of unres items */
                    for (j = 0; j < unres->count; j++) {
                        if (unres->type[j] == UNRES_RESOLVED || unres->type[j] == UNRES_DELETE) {
                            continue;
                        }

                        /* test if the node is in subtree to be deleted */
                        for (parent = unres->node[j]; parent; parent = parent->parent) {
                            if (parent == unres->node[i]) {
                                /* yes, it is */
                                unres->type[j] = UNRES_RESOLVED;
                                resolved++;
                                break;
                            }
                        }
                    }
                } else {
                    unres->type[i] = UNRES_RESOLVED;
                }
                ly_errno = LY_SUCCESS;
                ly_vecode = LYVE_SUCCESS;
                resolved++;
                progress = 1;
            } else if (rc == -1) {
                ly_vlog_hide(0);
                return -1;
            }
        }
        first = 0;
    } while (progress && resolved < when_stmt);

    /* do we have some unresolved when-stmt? */
    if (when_stmt > resolved) {
        ly_vlog_hide(0);
        path = strdup(ly_errpath());
        LOGERR(LY_EVALID, "%s%s%s%s", msg = strdup(ly_errmsg()), path[0] ? " (path: " : "",
               path[0] ? path : "", path[0] ? ")" : "");
        free(path);
        free(msg);
        return -1;
    }

    for (i = 0; del_items && i < unres->count; i++) {
        /* we had some when-stmt resulted to false, so now we have to sanitize the unres list */
        if (unres->type[i] != UNRES_DELETE) {
            continue;
        }
        if (!unres->node[i]) {
            unres->type[i] = UNRES_RESOLVED;
            del_items--;
            continue;
        }

        /* really remove the complete subtree */
        lyd_free(unres->node[i]);
        unres->type[i] = UNRES_RESOLVED;
        del_items--;
    }

    /* rest */
    for (i = 0; i < unres->count; ++i) {
        if (unres->type[i] == UNRES_RESOLVED) {
            continue;
        }

        rc = resolve_unres_data_item(unres->node[i], unres->type[i]);
        if (rc == 0) {
            unres->type[i] = UNRES_RESOLVED;
            resolved++;
        } else if (rc == -1) {
            ly_vlog_hide(0);
            return -1;
        }
    }

    ly_vlog_hide(0);
    if (resolved < unres->count) {
        /* try to resolve the unresolved data again, it will not resolve anything, but it will print
         * all the validation errors
         */
        for (i = 0; i < unres->count; ++i) {
            if (unres->type[i] == UNRES_RESOLVED) {
                continue;
            }
            resolve_unres_data_item(unres->node[i], unres->type[i]);
        }
        return -1;
    }

    LOGVRB("All data nodes and constraints resolved");
    unres->count = 0;
    return EXIT_SUCCESS;
}<|MERGE_RESOLUTION|>--- conflicted
+++ resolved
@@ -991,30 +991,15 @@
 
         if (p) {
             /* inner node */
-<<<<<<< HEAD
-            if (resolve_descendant_schema_nodeid(token, schema ? schema->child : start->schema, LYS_CONTAINER | LYS_LIST | LYS_CHOICE | LYS_CASE, &schema)
-                    || !schema) {
-                free(str);
-                return NULL;
-=======
             if (resolve_descendant_schema_nodeid(token, schema ? schema->child : start->schema,
                                                  LYS_CONTAINER | LYS_CHOICE | LYS_CASE | LYS_LEAF, 0, 0, &schema)
                     || !schema) {
                 result = NULL;
                 break;
->>>>>>> ebea7017
             }
 
             if (schema->nodetype & (LYS_CHOICE | LYS_CASE)) {
                 continue;
-<<<<<<< HEAD
-            }
-        } else {
-            /* final node */
-            if (resolve_descendant_schema_nodeid(token, schema ? schema->child : start->schema, LYS_LEAF, &schema) || !schema) {
-                free(str);
-                return NULL;
-=======
             } else if (schema->parent->nodetype == LYS_CHOICE) {
                 /* shorthand case */
                 if (!shorthand) {
@@ -1037,7 +1022,6 @@
                     || !schema) {
                 result = NULL;
                 break;
->>>>>>> ebea7017
             }
         }
         LY_TREE_FOR(result ? result->child : start, iter) {
@@ -1047,14 +1031,11 @@
                 break;
             }
         }
-<<<<<<< HEAD
-=======
         if (!iter) {
             /* instance not found */
             result = NULL;
             break;
         }
->>>>>>> ebea7017
     }
     free(str);
 
@@ -1068,19 +1049,12 @@
  * -1 - error
  */
 static int
-<<<<<<< HEAD
-schema_nodeid_siblingcheck(const struct lys_node *sibling, uint8_t *shorthand, const char *id,
-=======
 schema_nodeid_siblingcheck(const struct lys_node *sibling, int8_t *shorthand, const char *id,
->>>>>>> ebea7017
                            const struct lys_module *module, const char *mod_name, int mod_name_len,
                            const struct lys_node **start)
 {
     const struct lys_module *prefix_mod;
-<<<<<<< HEAD
-=======
     int sh = 0;
->>>>>>> ebea7017
 
     /* module check */
     prefix_mod = lys_get_import_module(module, NULL, 0, mod_name, mod_name_len);
@@ -1093,33 +1067,21 @@
 
     /* check for shorthand cases - then 'start' does not change */
     if (sibling->parent && sibling->parent->nodetype == LYS_CHOICE && sibling->nodetype != LYS_CASE) {
-<<<<<<< HEAD
-        *shorthand = ~(*shorthand);
-=======
         if (*shorthand != -1) {
             *shorthand = *shorthand ? 0 : 1;
         }
         sh = 1;
->>>>>>> ebea7017
     }
 
     /* the result node? */
     if (!id[0]) {
-<<<<<<< HEAD
-        if (*shorthand) {
-=======
         if (*shorthand == 1) {
->>>>>>> ebea7017
             return 1;
         }
         return 0;
     }
 
-<<<<<<< HEAD
-    if (!(*shorthand)) {
-=======
     if (!sh) {
->>>>>>> ebea7017
         /* move down the tree, if possible */
         if (sibling->nodetype & (LYS_LEAF | LYS_LEAFLIST | LYS_ANYXML)) {
             return -1;
@@ -1138,11 +1100,7 @@
     const char *name, *mod_name, *id;
     const struct lys_node *sibling;
     int r, nam_len, mod_name_len, is_relative = -1;
-<<<<<<< HEAD
-    uint8_t shorthand = 0;
-=======
     int8_t shorthand = 0;
->>>>>>> ebea7017
     /* resolved import module from the start module, it must match the next node-name-match sibling */
     const struct lys_module *start_mod;
 
@@ -1177,14 +1135,7 @@
         while ((sibling = lys_getnext(sibling, lys_parent(start), start_mod,
                                       LYS_GETNEXT_WITHCHOICE | LYS_GETNEXT_WITHCASE | LYS_GETNEXT_WITHINOUT))) {
             /* name match */
-<<<<<<< HEAD
-            if ((sibling->name && !strncmp(name, sibling->name, nam_len) && !sibling->name[nam_len])
-                    || ((sibling->nodetype == LYS_INPUT) && !strncmp(name, "input", nam_len) && (nam_len == 5))
-                    || ((sibling->nodetype == LYS_OUTPUT) && !strncmp(name, "output", nam_len) && (nam_len == 6))) {
-
-=======
             if (sibling->name && !strncmp(name, sibling->name, nam_len) && !sibling->name[nam_len]) {
->>>>>>> ebea7017
                 r = schema_nodeid_siblingcheck(sibling, &shorthand, id, module, mod_name, mod_name_len, &start);
                 if (r == 0) {
                     *ret = sibling;
@@ -1228,11 +1179,7 @@
     const char *name, *mod_name, *id;
     const struct lys_node *sibling;
     int r, nam_len, mod_name_len, is_relative = -1;
-<<<<<<< HEAD
-    uint8_t shorthand = 0;
-=======
     int8_t shorthand = check_shorthand ? 0 : -1;
->>>>>>> ebea7017
     /* resolved import module from the start module, it must match the next node-name-match sibling */
     const struct lys_module *module;
 
@@ -1257,10 +1204,6 @@
                                       LYS_GETNEXT_WITHCHOICE | LYS_GETNEXT_WITHCASE))) {
             /* name match */
             if (sibling->name && !strncmp(name, sibling->name, nam_len) && !sibling->name[nam_len]) {
-<<<<<<< HEAD
-
-=======
->>>>>>> ebea7017
                 r = schema_nodeid_siblingcheck(sibling, &shorthand, id, module, mod_name, mod_name_len, &start);
                 if (r == 0) {
                     if (!(sibling->nodetype & ret_nodetype)) {
@@ -1344,11 +1287,7 @@
     const char *name, *mod_name, *id;
     const struct lys_node *sibling, *start;
     int r, nam_len, mod_name_len, is_relative = -1;
-<<<<<<< HEAD
-    uint8_t shorthand = 0;
-=======
     int8_t shorthand = 0;
->>>>>>> ebea7017
     const struct lys_module *abs_start_mod;
 
     assert(nodeid && module && ret);
@@ -1376,14 +1315,7 @@
         while ((sibling = lys_getnext(sibling, lys_parent(start), abs_start_mod, LYS_GETNEXT_WITHCHOICE
                                       | LYS_GETNEXT_WITHCASE | LYS_GETNEXT_WITHINOUT | LYS_GETNEXT_WITHGROUPING))) {
             /* name match */
-<<<<<<< HEAD
-            if ((sibling->name && !strncmp(name, sibling->name, nam_len) && !sibling->name[nam_len])
-                    || ((sibling->nodetype == LYS_INPUT) && !strncmp(name, "input", nam_len) && (nam_len == 5))
-                    || ((sibling->nodetype == LYS_OUTPUT) && !strncmp(name, "output", nam_len) && (nam_len == 6))) {
-
-=======
             if (sibling->name && !strncmp(name, sibling->name, nam_len) && !sibling->name[nam_len]) {
->>>>>>> ebea7017
                 r = schema_nodeid_siblingcheck(sibling, &shorthand, id, module, mod_name, mod_name_len, &start);
                 if (r == 0) {
                     if (!(sibling->nodetype & ret_nodetype)) {
@@ -1493,12 +1425,9 @@
             str = strndup(nodeid, (name + nam_len) - nodeid);
             LOGVAL(LYE_PATH_MISSMOD, LY_VLOG_STR, nodeid);
             free(str);
-<<<<<<< HEAD
-=======
             return NULL;
         } else if (mod_name_len > LY_BUF_SIZE - 1) {
             LOGINT;
->>>>>>> ebea7017
             return NULL;
         }
 
@@ -1705,11 +1634,7 @@
 resolve_partial_json_data_nodeid(const char *nodeid, const char *llist_value, struct lyd_node *start, int options,
                                  int *parsed)
 {
-<<<<<<< HEAD
-    char module_name[LY_MODULE_NAME_MAX_LEN + 1], *str;
-=======
     char *module_name = ly_buf(), *buf_backup = NULL, *str;
->>>>>>> ebea7017
     const char *id, *mod_name, *name;
     int r, ret, mod_name_len, nam_len, is_relative = -1, has_predicate, last_parsed;
     struct lyd_node *sibling, *last_match = NULL;
