--- conflicted
+++ resolved
@@ -1,40 +1,21 @@
 language: c
 
-<<<<<<< HEAD
 compiler:
   - clang
-=======
-matrix:
-  include:
-    - os: linux
-      dist: trusty
-      sudo: required
-      compiler: clang
-    - os: linux
-      dist: trusty
-      sudo: required
-      compiler: gcc
-    - os: osx
-      compiler: gcc
-  allow_failures:
-    - os: osx
->>>>>>> 978ff506
 
 branches:
   only:
     - coverity
 
 before_install:
+  - echo -n | openssl s_client -connect scan.coverity.com:443 | sed -ne '/-BEGIN CERTIFICATE-/,/-END CERTIFICATE-/p' | sudo tee -a /etc/ssl/certs/ca-certificates.crt
+  - sudo apt-get update -qq
   - wget https://cmocka.org/files/1.0/cmocka-1.0.1.tar.xz
   - tar -xJvf cmocka-1.0.1.tar.xz
   - cd cmocka-1.0.1 && mkdir build && cd build
   - cmake -DCMAKE_INSTALL_PREFIX:PATH=/usr .. && make -j2 && sudo make install
   - cd ../..
-  - if [ "$TRAVIS_OS_NAME" = "osx" ]; then brew update; brew install pcre; brew install valgrind; fi
-  - if [ "$TRAVIS_OS_NAME" = "linux" ]; then sudo apt-get update -qq; sudo apt-get install -y valgrind; fi
-  - if [ "$TRAVIS_OS_NAME" = "linux" -a "$CC" = "gcc" ]; then pip install --user codecov; export CFLAGS="-coverage"; fi
 
-<<<<<<< HEAD
 env:
   global:
    # The next declaration is the encrypted COVERITY_SCAN_TOKEN, created
@@ -53,10 +34,3 @@
 script:
   # do nothing, everything here is done in coverity addon
   - true
-=======
-script:
-  - mkdir build && cd build && cmake .. && make -j2 && ctest --output-on-failure
-
-after_success:
-  - if [ "$TRAVIS_OS_NAME" = "linux" -a "$CC" = "gcc" ]; then codecov; fi
->>>>>>> 978ff506
